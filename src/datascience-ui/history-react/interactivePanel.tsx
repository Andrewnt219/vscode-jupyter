// Copyright (c) Microsoft Corporation. All rights reserved.
// Licensed under the MIT License.
import * as React from 'react';
import { connect } from 'react-redux';
import { Identifiers } from '../../client/datascience/constants';
import { buildSettingsCss } from '../interactive-common/buildSettingsCss';
import { ContentPanel, IContentPanelProps } from '../interactive-common/contentPanel';
import { handleLinkClick } from '../interactive-common/handlers';
import { KernelSelection } from '../interactive-common/kernelSelection';
import { ICellViewModel } from '../interactive-common/mainState';
import { IMainWithVariables, IStore } from '../interactive-common/redux/store';
import { IVariablePanelProps, VariablePanel } from '../interactive-common/variablePanel';
import { ErrorBoundary } from '../react-common/errorBoundary';
import { Image, ImageName } from '../react-common/image';
import { ImageButton } from '../react-common/imageButton';
import { getLocString } from '../react-common/locReactSide';
import { Progress } from '../react-common/progress';
import { getConnectedInteractiveCell } from './interactiveCell';
import './interactivePanel.less';
import { actionCreators } from './redux/actions';

type IInteractivePanelProps = IMainWithVariables & typeof actionCreators;

function mapStateToProps(state: IStore): IMainWithVariables {
    return { ...state.main, variableState: state.variables };
}

const ConnectedInteractiveCell = getConnectedInteractiveCell();

export class InteractivePanel extends React.Component<IInteractivePanelProps> {
    private mainPanelRef: React.RefObject<HTMLDivElement> = React.createRef<HTMLDivElement>();
    private contentPanelRef: React.RefObject<ContentPanel> = React.createRef<ContentPanel>();
    private renderCount: number = 0;
    private internalScrollCount: number = 0;

    constructor(props: IInteractivePanelProps) {
        super(props);
    }

    public componentDidMount() {
        document.addEventListener('click', this.linkClick, true);
        this.props.editorLoaded();
    }

    public componentWillUnmount() {
        document.removeEventListener('click', this.linkClick);
        this.props.editorUnmounted();
    }

    public render() {
        const dynamicFont: React.CSSProperties = {
            fontSize: this.props.font.size,
            fontFamily: this.props.font.family
        };

        const progressBar = this.props.busy && !this.props.testMode ? <Progress /> : undefined;

        // If in test mode, update our count. Use this to determine how many renders a normal update takes.
        if (this.props.testMode) {
            this.renderCount = this.renderCount + 1;
        }

        return (
            <div id="main-panel" ref={this.mainPanelRef} role="Main" style={dynamicFont}>
                <div className="styleSetter">
                    <style>{`${this.props.rootCss ? this.props.rootCss : ''}
${buildSettingsCss(this.props.settings)}`}</style>
                </div>
                <header id="main-panel-toolbar">
                    {this.renderToolbarPanel()}
                    {progressBar}
                </header>
                <section
                    id="main-panel-variable"
                    aria-label={getLocString('DataScience.collapseVariableExplorerLabel', 'Variables')}
                >
                    {this.renderVariablePanel(this.props.baseTheme)}
                </section>
                <main id="main-panel-content" onScroll={this.handleScroll}>
                    {this.renderContentPanel(this.props.baseTheme)}
                </main>
                <section
                    id="main-panel-footer"
<<<<<<< HEAD
=======
                    onClick={this.footerPanelClick}
>>>>>>> bd9615ac
                    aria-label={getLocString('DataScience.editSection', 'Input new cells here')}
                >
                    {this.renderFooterPanel(this.props.baseTheme)}
                </section>
            </div>
        );
    }

<<<<<<< HEAD
=======
    // Make the entire footer focus our input, instead of having to click directly on the monaco editor
    private footerPanelClick = (_event: React.MouseEvent<HTMLDivElement, MouseEvent>) => {
        this.props.focusInput();
    };

>>>>>>> bd9615ac
    // tslint:disable-next-line: max-func-body-length
    private renderToolbarPanel() {
        const variableExplorerTooltip = this.props.variableState.visible
            ? getLocString('DataScience.collapseVariableExplorerTooltip', 'Hide variables active in jupyter kernel')
            : getLocString('DataScience.expandVariableExplorerTooltip', 'Show variables active in jupyter kernel');

        return (
            <div id="toolbar-panel">
                <div className="toolbar-menu-bar">
                    <div className="toolbar-menu-bar-child">
                        <ImageButton
                            baseTheme={this.props.baseTheme}
                            onClick={this.props.deleteAllCells}
                            tooltip={getLocString('DataScience.clearAll', 'Remove all cells')}
                        >
                            <Image
                                baseTheme={this.props.baseTheme}
                                class="image-button-image"
                                image={ImageName.Cancel}
                            />
                        </ImageButton>
                        <ImageButton
                            baseTheme={this.props.baseTheme}
                            onClick={this.props.redo}
                            disabled={this.props.redoStack.length === 0}
                            tooltip={getLocString('DataScience.redo', 'Redo')}
                        >
                            <Image baseTheme={this.props.baseTheme} class="image-button-image" image={ImageName.Redo} />
                        </ImageButton>
                        <ImageButton
                            baseTheme={this.props.baseTheme}
                            onClick={this.props.undo}
                            disabled={this.props.undoStack.length === 0}
                            tooltip={getLocString('DataScience.undo', 'Undo')}
                        >
                            <Image baseTheme={this.props.baseTheme} class="image-button-image" image={ImageName.Undo} />
                        </ImageButton>
                        <ImageButton
                            baseTheme={this.props.baseTheme}
                            onClick={this.props.interruptKernel}
                            disabled={this.props.busy}
                            tooltip={getLocString('DataScience.interruptKernel', 'Interrupt IPython kernel')}
                        >
                            <Image
                                baseTheme={this.props.baseTheme}
                                class="image-button-image"
                                image={ImageName.Interrupt}
                            />
                        </ImageButton>
                        <ImageButton
                            baseTheme={this.props.baseTheme}
                            onClick={this.props.restartKernel}
                            disabled={this.props.busy}
                            tooltip={getLocString('DataScience.restartServer', 'Restart IPython kernel')}
                        >
                            <Image
                                baseTheme={this.props.baseTheme}
                                class="image-button-image"
                                image={ImageName.Restart}
                            />
                        </ImageButton>
                        <ImageButton
                            baseTheme={this.props.baseTheme}
                            onClick={this.props.toggleVariableExplorer}
                            tooltip={variableExplorerTooltip}
                        >
                            <Image
                                baseTheme={this.props.baseTheme}
                                class="image-button-image"
                                image={ImageName.VariableExplorer}
                            />
                        </ImageButton>
                        <ImageButton
                            baseTheme={this.props.baseTheme}
                            onClick={this.props.export}
                            disabled={this.props.cellVMs.length === 0 || this.props.busy}
                            tooltip={getLocString('DataScience.export', 'Export as Jupyter notebook')}
                        >
                            <Image
                                baseTheme={this.props.baseTheme}
                                class="image-button-image"
                                image={ImageName.SaveAs}
                            />
                        </ImageButton>
                        <ImageButton
                            baseTheme={this.props.baseTheme}
                            onClick={this.props.expandAll}
                            disabled={this.props.cellVMs.length === 0}
                            tooltip={getLocString('DataScience.expandAll', 'Expand all cell inputs')}
                        >
                            <Image
                                baseTheme={this.props.baseTheme}
                                class="image-button-image"
                                image={ImageName.ExpandAll}
                            />
                        </ImageButton>
                        <ImageButton
                            baseTheme={this.props.baseTheme}
                            onClick={this.props.collapseAll}
                            disabled={this.props.cellVMs.length === 0}
                            tooltip={getLocString('DataScience.collapseAll', 'Collapse all cell inputs')}
                        >
                            <Image
                                baseTheme={this.props.baseTheme}
                                class="image-button-image"
                                image={ImageName.CollapseAll}
                            />
                        </ImageButton>
                    </div>
                    <KernelSelection
                        baseTheme={this.props.baseTheme}
                        font={this.props.font}
                        kernel={this.props.kernel}
                        selectServer={this.props.selectServer}
                        selectKernel={this.props.selectKernel}
                    />
                </div>
            </div>
        );
    }

    private renderVariablePanel(baseTheme: string) {
        if (this.props.variableState.visible) {
            const variableProps = this.getVariableProps(baseTheme);
            return <VariablePanel {...variableProps} />;
        }

        return null;
    }

    private renderContentPanel(baseTheme: string) {
        // Skip if the tokenizer isn't finished yet. It needs
        // to finish loading so our code editors work.
        if (!this.props.monacoReady && !this.props.testMode) {
            return null;
        }

        // Otherwise render our cells.
        const contentProps = this.getContentProps(baseTheme);
        return <ContentPanel {...contentProps} ref={this.contentPanelRef} />;
    }

    private renderFooterPanel(baseTheme: string) {
        // Skip if the tokenizer isn't finished yet. It needs
        // to finish loading so our code editors work.
        if (!this.props.monacoReady || !this.props.editCellVM || !this.props.settings || !this.props.editorOptions) {
            return null;
        }

        const maxOutputSize = this.props.settings.maxOutputSize;
        const maxTextSize = maxOutputSize && maxOutputSize < 10000 && maxOutputSize > 0 ? maxOutputSize : undefined;
        const executionCount = this.getInputExecutionCount();
        const editPanelClass = this.props.settings.colorizeInputBox ? 'edit-panel-colorized' : 'edit-panel';

        return (
            <div className={editPanelClass}>
                <ErrorBoundary>
                    <ConnectedInteractiveCell
                        role="form"
                        editorOptions={this.props.editorOptions}
                        maxTextSize={maxTextSize}
                        autoFocus={document.hasFocus()}
                        testMode={this.props.testMode}
                        cellVM={this.props.editCellVM}
                        baseTheme={baseTheme}
                        codeTheme={this.props.codeTheme}
                        showWatermark={true}
                        editExecutionCount={executionCount.toString()}
                        monacoTheme={this.props.monacoTheme}
                        font={this.props.font}
                        settings={this.props.settings}
                        focusPending={this.props.focusPending}
                    />
                </ErrorBoundary>
            </div>
        );
    }

    private getInputExecutionCount = (): number => {
        return this.props.currentExecutionCount + 1;
    };

    private getContentProps = (baseTheme: string): IContentPanelProps => {
        return {
            baseTheme: baseTheme,
            cellVMs: this.props.cellVMs,
            testMode: this.props.testMode,
            codeTheme: this.props.codeTheme,
            submittedText: this.props.submittedText,
            skipNextScroll: this.props.skipNextScroll ? true : false,
            editable: false,
            renderCell: this.renderCell,
            scrollToBottom: this.scrollDiv,
            scrollBeyondLastLine: this.props.settings
                ? this.props.settings.extraSettings.editor.scrollBeyondLastLine
                : false
        };
    };
    private getVariableProps = (baseTheme: string): IVariablePanelProps => {
        return {
            variables: this.props.variableState.variables,
            debugging: this.props.debugging,
            busy: this.props.busy,
            showDataExplorer: this.props.showDataViewer,
            skipDefault: this.props.skipDefault,
            testMode: this.props.testMode,
            closeVariableExplorer: this.props.toggleVariableExplorer,
            baseTheme: baseTheme,
            pageIn: this.pageInVariableData,
            fontSize: this.props.font.size,
            executionCount: this.props.currentExecutionCount
        };
    };

    private pageInVariableData = (startIndex: number, pageSize: number) => {
        this.props.getVariableData(this.props.currentExecutionCount, startIndex, pageSize);
    };

    private renderCell = (
        cellVM: ICellViewModel,
        _index: number,
        containerRef?: React.RefObject<HTMLDivElement>
    ): JSX.Element | null => {
        if (this.props.settings && this.props.editorOptions) {
            return (
                <div key={cellVM.cell.id} id={cellVM.cell.id} ref={containerRef}>
                    <ErrorBoundary>
                        <ConnectedInteractiveCell
                            role="listitem"
                            editorOptions={this.props.editorOptions}
                            maxTextSize={this.props.settings.maxOutputSize}
                            autoFocus={false}
                            testMode={this.props.testMode}
                            cellVM={cellVM}
                            baseTheme={this.props.baseTheme}
                            codeTheme={this.props.codeTheme}
                            showWatermark={cellVM.cell.id === Identifiers.EditCellId}
                            editExecutionCount={this.getInputExecutionCount().toString()}
                            monacoTheme={this.props.monacoTheme}
                            font={this.props.font}
                            settings={this.props.settings}
                            focusPending={this.props.focusPending}
                        />
                    </ErrorBoundary>
                </div>
            );
        } else {
            return null;
        }
    };

    // This handles the scrolling. Its called from the props of contentPanel.
    // We only scroll when the state indicates we are at the bottom of the interactive window,
    // otherwise it sometimes scrolls when the user wasn't at the bottom.
    private scrollDiv = (div: HTMLDivElement) => {
        if (this.props.isAtBottom) {
            this.internalScrollCount += 1;
            // Force auto here as smooth scrolling can be canceled by updates to the window
            // from elsewhere (and keeping track of these would make this hard to maintain)
            // tslint:disable: no-any
            if ((div as any).scrollIntoViewIfNeeded) {
                (div as any).scrollIntoViewIfNeeded(false);
            } else if (div && div.scrollIntoView) {
                div.scrollIntoView(false);
            }
        }
    };

    private handleScroll = (e: React.UIEvent<HTMLDivElement>) => {
        if (this.internalScrollCount > 0) {
            this.internalScrollCount -= 1;
<<<<<<< HEAD
        } else {
            const currentHeight = e.currentTarget.scrollHeight - e.currentTarget.scrollTop;
            const isAtBottom =
                currentHeight < e.currentTarget.clientHeight + 2 && currentHeight > e.currentTarget.clientHeight - 2;
=======
        } else if (this.contentPanelRef.current) {
            const isAtBottom = this.contentPanelRef.current.computeIsAtBottom(e.currentTarget);
>>>>>>> bd9615ac
            this.props.scroll(isAtBottom);
        }
    };

    private linkClick = (ev: MouseEvent) => {
        handleLinkClick(ev, this.props.linkClick);
    };
}

// Main export, return a redux connected editor
export function getConnectedInteractiveEditor() {
    return connect(mapStateToProps, actionCreators)(InteractivePanel);
}<|MERGE_RESOLUTION|>--- conflicted
+++ resolved
@@ -81,10 +81,7 @@
                 </main>
                 <section
                     id="main-panel-footer"
-<<<<<<< HEAD
-=======
                     onClick={this.footerPanelClick}
->>>>>>> bd9615ac
                     aria-label={getLocString('DataScience.editSection', 'Input new cells here')}
                 >
                     {this.renderFooterPanel(this.props.baseTheme)}
@@ -93,14 +90,11 @@
         );
     }
 
-<<<<<<< HEAD
-=======
     // Make the entire footer focus our input, instead of having to click directly on the monaco editor
     private footerPanelClick = (_event: React.MouseEvent<HTMLDivElement, MouseEvent>) => {
         this.props.focusInput();
     };
 
->>>>>>> bd9615ac
     // tslint:disable-next-line: max-func-body-length
     private renderToolbarPanel() {
         const variableExplorerTooltip = this.props.variableState.visible
@@ -372,15 +366,8 @@
     private handleScroll = (e: React.UIEvent<HTMLDivElement>) => {
         if (this.internalScrollCount > 0) {
             this.internalScrollCount -= 1;
-<<<<<<< HEAD
-        } else {
-            const currentHeight = e.currentTarget.scrollHeight - e.currentTarget.scrollTop;
-            const isAtBottom =
-                currentHeight < e.currentTarget.clientHeight + 2 && currentHeight > e.currentTarget.clientHeight - 2;
-=======
         } else if (this.contentPanelRef.current) {
             const isAtBottom = this.contentPanelRef.current.computeIsAtBottom(e.currentTarget);
->>>>>>> bd9615ac
             this.props.scroll(isAtBottom);
         }
     };
