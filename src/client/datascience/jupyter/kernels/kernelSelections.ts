// Copyright (c) Microsoft Corporation. All rights reserved.
// Licensed under the MIT License.

'use strict';

import { Kernel } from '@jupyterlab/services';
import { inject, injectable } from 'inversify';
import { CancellationToken, EventEmitter } from 'vscode';
import { IPythonExtensionChecker } from '../../../api/types';
import { traceError, traceInfo } from '../../../common/logger';
import { IFileSystem } from '../../../common/platform/types';
import { IDisposableRegistry, IPathUtils, Resource } from '../../../common/types';
import { createDeferredFromPromise } from '../../../common/utils/async';
import { noop } from '../../../common/utils/misc';
import { IInterpreterSelector } from '../../../interpreter/configuration/types';
import { IInterpreterService } from '../../../interpreter/contracts';
import { IKernelFinder } from '../../kernel-launcher/types';
import { IJupyterSessionManager, IJupyterSessionManagerFactory, IRawNotebookSupportedService } from '../../types';
import { isPythonKernelConnection } from './helpers';
import { KernelService } from './kernelService';
import { ActiveJupyterSessionKernelSelectionListProvider } from './providers/activeJupyterSessionKernelProvider';
import { InstalledLocalKernelSelectionListProvider } from './providers/installedLocalKernelProvider';
import { InstalledJupyterKernelSelectionListProvider } from './providers/installJupyterKernelProvider';
import { InterpreterKernelSelectionListProvider } from './providers/interpretersAsKernelProvider';
import {
    getKernelConnectionId,
    IKernelSpecQuickPickItem,
    KernelSpecConnectionMetadata,
    LiveKernelConnectionMetadata,
    PythonKernelConnectionMetadata
} from './types';

const isSimplePythonDisplayName = /python\s?\d?\.?\d?/;

/**
 * Provides a list of kernel specs for selection, for both local and remote sessions.
 *
 * @export
 * @class KernelSelectionProviderFactory
 */
@injectable()
export class KernelSelectionProvider {
    private localSuggestionsCache: IKernelSpecQuickPickItem<
        KernelSpecConnectionMetadata | PythonKernelConnectionMetadata
    >[] = [];
    private remoteSuggestionsCache: IKernelSpecQuickPickItem<
        LiveKernelConnectionMetadata | KernelSpecConnectionMetadata
    >[] = [];
    private _listChanged = new EventEmitter<Resource>();
    /**
     * List of ids of kernels that should be hidden from the kernel picker.
     */
    private readonly kernelIdsToHide = new Set<string>();

    public get onDidChangeSelections() {
        return this._listChanged.event;
    }
    constructor(
        @inject(KernelService) private readonly kernelService: KernelService,
        @inject(IInterpreterSelector) private readonly interpreterSelector: IInterpreterSelector,
        @inject(IInterpreterService) private readonly interpreterService: IInterpreterService,
        @inject(IFileSystem) private readonly fs: IFileSystem,
        @inject(IPathUtils) private readonly pathUtils: IPathUtils,
        @inject(IKernelFinder) private readonly kernelFinder: IKernelFinder,
        @inject(IPythonExtensionChecker) private readonly extensionChecker: IPythonExtensionChecker,
        @inject(IDisposableRegistry) disposableRegistry: IDisposableRegistry,
        @inject(IJupyterSessionManagerFactory) private jupyterSessionManagerFactory: IJupyterSessionManagerFactory,
        @inject(IRawNotebookSupportedService) private rawNotebookSupportedService: IRawNotebookSupportedService
    ) {
        disposableRegistry.push(
            this.jupyterSessionManagerFactory.onRestartSessionCreated(this.addKernelToIgnoreList.bind(this))
        );
        disposableRegistry.push(
            this.jupyterSessionManagerFactory.onRestartSessionUsed(this.removeKernelFromIgnoreList.bind(this))
        );
    }

    /**
     * Ensure kernels such as those associated with the restart session are not displayed in the kernel picker.
     */
    public addKernelToIgnoreList(kernel: Kernel.IKernelConnection): void {
        this.kernelIdsToHide.add(kernel.id);
        this.kernelIdsToHide.add(kernel.clientId);
    }
    /**
     * Opposite of the add counterpart.
     */
    public removeKernelFromIgnoreList(kernel: Kernel.IKernelConnection): void {
        this.kernelIdsToHide.delete(kernel.id);
        this.kernelIdsToHide.delete(kernel.clientId);
    }

    /**
     * Gets a selection of kernel specs from a remote session.
     */
    public async getKernelSelectionsForRemoteSession(
        resource: Resource,
        sessionManagerCreator: () => Promise<IJupyterSessionManager>,
        cancelToken?: CancellationToken
    ): Promise<IKernelSpecQuickPickItem<LiveKernelConnectionMetadata | KernelSpecConnectionMetadata>[]> {
        const getSelections = async () => {
            const sessionManager = await sessionManagerCreator();
            try {
                const installedKernelsPromise = new InstalledJupyterKernelSelectionListProvider(
                    this.kernelService,
                    this.pathUtils,
                    this.extensionChecker,
                    this.interpreterService,
                    sessionManager
                ).getKernelSelections(resource, cancelToken);
                const liveKernelsPromise = new ActiveJupyterSessionKernelSelectionListProvider(
                    sessionManager,
                    this.pathUtils
                ).getKernelSelections(resource, cancelToken);
                const [installedKernels, liveKernels] = await Promise.all([
                    installedKernelsPromise,
                    liveKernelsPromise
                ]);

                // Sort by name.
                installedKernels.sort((a, b) => (a.label === b.label ? 0 : a.label > b.label ? 1 : -1));
                liveKernels.sort((a, b) => (a.label === b.label ? 0 : a.label > b.label ? 1 : -1));
                return [...liveKernels!, ...installedKernels!];
            } finally {
                await sessionManager.dispose();
            }
        };

        const liveItems = getSelections().then((items) => (this.remoteSuggestionsCache = items));
        // If we have something in cache, return that, while fetching in the background.
        const cachedItems =
            this.remoteSuggestionsCache.length > 0 ? Promise.resolve(this.remoteSuggestionsCache) : liveItems;
        const selections = await Promise.race([cachedItems, liveItems]);
        return selections.filter((item) => !this.kernelIdsToHide.has(item.selection.kernelModel?.id || ''));
    }
    /**
     * Gets a selection of kernel specs for a local session.
     */
    public async getKernelSelectionsForLocalSession(
        resource: Resource,
        cancelToken?: CancellationToken
    ): Promise<IKernelSpecQuickPickItem<KernelSpecConnectionMetadata | PythonKernelConnectionMetadata>[]> {
        const getSelections = async () => {
<<<<<<< HEAD
            // For raw versus jupyter connections we need to use a different method for fetching installed kernelspecs
            // There is a possible unknown case for if we have a guest jupyter notebook that has not yet connected
            // in that case we don't use either method
            const installedKernelsPromise = new InstalledLocalKernelSelectionListProvider(
                this.kernelFinder,
                this.pathUtils,
                this.kernelService
=======
            const installedKernelsPromise = new InstalledLocalKernelSelectionListProvider(
                this.kernelFinder,
                this.pathUtils,
                this.kernelService,
                this.rawNotebookSupportedService
>>>>>>> 08b8a44d
            ).getKernelSelections(resource, cancelToken);
            const interpretersPromise = this.extensionChecker.isPythonExtensionInstalled
                ? new InterpreterKernelSelectionListProvider(this.interpreterSelector).getKernelSelections(
                      resource,
                      cancelToken
                  )
                : Promise.resolve([]);

            // eslint-disable-next-line prefer-const
            let [installedKernels, interpreters] = await Promise.all([installedKernelsPromise, interpretersPromise]);

            interpreters = interpreters
                .filter((item) => {
                    // If the interpreter is registered as a kernel then don't inlcude it.
                    if (
                        installedKernels.find((installedKernel) => {
                            if (!isPythonKernelConnection(installedKernel.selection)) {
                                return false;
                            }

                            const kernelDisplayName =
                                installedKernel.selection.kernelSpec?.display_name ||
                                installedKernel.selection.kernelSpec?.name ||
                                '';
                            // Possible user has a kernel named `Python` or `Python 3`.
                            // & if we have such a kernel, we should not display the corresponding interpreter.
                            if (
                                kernelDisplayName !== item.selection.interpreter?.displayName &&
                                !isSimplePythonDisplayName.test(kernelDisplayName.toLowerCase())
                            ) {
                                return false;
                            }

                            // If the python kernel belongs to an existing interpreter with the same path,
                            // Or if the python kernel has the exact same path as the interpreter, then its a duplicate.
                            // Paths on windows can either contain \ or / Both work.
                            // Thus, C:\Python.exe is the same as C:/Python.exe
                            // In the kernelspec.json we could have paths in argv such as C:\\Python.exe or C:/Python.exe.
                            const interpreterPathToCheck = (item.selection.interpreter.path || '').replace(/\\/g, '/');
                            return (
                                this.fs.areLocalPathsSame(
                                    ((installedKernel.selection.kernelSpec?.argv || [])[0] || '').replace(/\\/g, '/'),
                                    interpreterPathToCheck
                                ) ||
                                this.fs.areLocalPathsSame(
                                    (
                                        installedKernel.selection.kernelSpec?.interpreterPath ||
                                        installedKernel.selection.kernelSpec?.metadata?.interpreter?.path ||
                                        ''
                                    ).replace(/\\/g, '/'),
                                    interpreterPathToCheck
                                )
                            );
                        })
                    ) {
                        return false;
                    }
                    return true;
                })
                .map((item) => {
                    // We don't want descriptions.
                    return { ...item, description: '' };
                });

            const unifiedList = [...installedKernels!, ...interpreters];
            // Sort by name.
            unifiedList.sort((a, b) => (a.label === b.label ? 0 : a.label > b.label ? 1 : -1));

            // Remote duplicates.
            const duplicatesList = new Set<string>();
            return unifiedList.filter((item) => {
                const id = getKernelConnectionId(item.selection);
                if (duplicatesList.has(id)) {
                    return false;
                } else {
                    duplicatesList.add(id);
                    return true;
                }
            });
        };

        const liveItems = getSelections().then((items) => (this.localSuggestionsCache = items));
        // If we have something in cache, return that, while fetching in the background.
        const cachedItems =
            this.localSuggestionsCache.length > 0 ? Promise.resolve(this.localSuggestionsCache) : liveItems;

        const liveItemsDeferred = createDeferredFromPromise(liveItems);
        const cachedItemsDeferred = createDeferredFromPromise(cachedItems);
        Promise.race([cachedItems, liveItems])
            .then(async () => {
                // If the cached items completed first, then if later the live items completes we need to notify
                // others that this selection has changed (however check if the results are different).
                if (cachedItemsDeferred.completed && !liveItemsDeferred.completed) {
                    try {
                        const [liveItemsList, cachedItemsList] = await Promise.all([liveItems, cachedItems]);
                        // If the list of live items is different from the cached list, then notify a change.
                        if (
                            liveItemsList.length !== cachedItemsList.length &&
                            liveItemsList.length > 0 &&
                            JSON.stringify(liveItemsList) !== JSON.stringify(cachedItemsList)
                        ) {
                            traceInfo('Notify changes to list of local kernels');
                            this._listChanged.fire(resource);
                        }
                    } catch (ex) {
                        traceError('Error in fetching kernel selections', ex);
                    }
                }
            })
            .catch(noop);

        return Promise.race([cachedItems, liveItems]);
    }
}<|MERGE_RESOLUTION|>--- conflicted
+++ resolved
@@ -141,7 +141,6 @@
         cancelToken?: CancellationToken
     ): Promise<IKernelSpecQuickPickItem<KernelSpecConnectionMetadata | PythonKernelConnectionMetadata>[]> {
         const getSelections = async () => {
-<<<<<<< HEAD
             // For raw versus jupyter connections we need to use a different method for fetching installed kernelspecs
             // There is a possible unknown case for if we have a guest jupyter notebook that has not yet connected
             // in that case we don't use either method
@@ -149,13 +148,6 @@
                 this.kernelFinder,
                 this.pathUtils,
                 this.kernelService
-=======
-            const installedKernelsPromise = new InstalledLocalKernelSelectionListProvider(
-                this.kernelFinder,
-                this.pathUtils,
-                this.kernelService,
-                this.rawNotebookSupportedService
->>>>>>> 08b8a44d
             ).getKernelSelections(resource, cancelToken);
             const interpretersPromise = this.extensionChecker.isPythonExtensionInstalled
                 ? new InterpreterKernelSelectionListProvider(this.interpreterSelector).getKernelSelections(
