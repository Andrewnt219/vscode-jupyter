// Copyright (c) Microsoft Corporation. All rights reserved.
// Licensed under the MIT License.
'use strict';
import type {
    Contents,
    ContentsManager,
    Kernel,
    KernelSpecManager,
    Session,
    SessionManager
} from '@jupyterlab/services';
import * as path from 'path';
import * as uuid from 'uuid/v4';
import { CancellationToken } from 'vscode-jsonrpc';
import { Cancellation } from '../../common/cancellation';
import { BaseError } from '../../common/errors/types';
import { traceError, traceInfo, traceInfoIfCI } from '../../common/logger';
import { IOutputChannel, Resource } from '../../common/types';
import * as localize from '../../common/utils/localize';
import { DataScience } from '../../common/utils/localize';
import { captureTelemetry } from '../../telemetry';
import { BaseJupyterSession, JupyterSessionStartError } from '../baseJupyterSession';
import { Telemetry } from '../constants';
import { reportAction } from '../progress/decorator';
import { ReportableAction } from '../progress/types';
import { IJupyterConnection, ISessionWithSocket } from '../types';
import { JupyterInvalidKernelError } from './jupyterInvalidKernelError';
import { JupyterWebSockets } from './jupyterWebSocket';
import { getNameOfKernelConnection } from './kernels/helpers';
import { JupyterKernelService } from './kernels/jupyterKernelService';
import { KernelConnectionMetadata } from './kernels/types';

export class JupyterSession extends BaseJupyterSession {
    constructor(
        resource: Resource,
        private connInfo: IJupyterConnection,
        kernelSpec: KernelConnectionMetadata | undefined,
        private specsManager: KernelSpecManager,
        private sessionManager: SessionManager,
        private contentsManager: ContentsManager,
        private readonly outputChannel: IOutputChannel,
        private readonly restartSessionCreated: (id: Kernel.IKernelConnection) => void,
        restartSessionUsed: (id: Kernel.IKernelConnection) => void,
        readonly workingDirectory: string,
        private readonly idleTimeout: number,
        private readonly kernelService: JupyterKernelService
    ) {
        super(resource, restartSessionUsed, workingDirectory);
        this.kernelConnectionMetadata = kernelSpec;
    }

    @reportAction(ReportableAction.JupyterSessionWaitForIdleSession)
    @captureTelemetry(Telemetry.WaitForIdleJupyter, undefined, true)
    public waitForIdle(timeout: number): Promise<void> {
        // Wait for idle on this session
        return this.waitForIdleOnSession(this.session, timeout);
    }

    public async connect(timeoutMs: number, cancelToken?: CancellationToken, disableUI?: boolean): Promise<void> {
        if (!this.connInfo) {
            throw new Error(localize.DataScience.sessionDisposed());
        }

        // Start a new session
        this.setSession(
            await this.createNewKernelSession(
                this.resource,
                this.kernelConnectionMetadata,
                timeoutMs,
                cancelToken,
                disableUI
            )
        );

        // Listen for session status changes
        this.session?.statusChanged.connect(this.statusHandler); // NOSONAR

        // Made it this far, we're connected now
        this.connected = true;
    }

    public async createNewKernelSession(
        resource: Resource,
        kernelConnection: KernelConnectionMetadata | undefined,
        timeoutMS: number,
        cancelToken?: CancellationToken,
        disableUI?: boolean
    ): Promise<ISessionWithSocket> {
        let newSession: ISessionWithSocket | undefined;

        // update resource as we know it now.
        this.resource = resource;
        try {
            // Don't immediately assume this kernel is valid. Try creating a session with it first.
            if (
                kernelConnection &&
                kernelConnection.kind === 'connectToLiveKernel' &&
                kernelConnection.kernelModel.id &&
                kernelConnection.kernelModel.model
            ) {
                // Remote case.
                newSession = this.sessionManager.connectTo({
                    ...kernelConnection.kernelModel,
                    model: kernelConnection.kernelModel.model
                }) as ISessionWithSocket;
                newSession.kernelConnectionMetadata = kernelConnection;
                newSession.isRemoteSession = true;
                newSession.resource = resource;
            } else {
<<<<<<< HEAD
                traceInfoIf(isCI, `createNewKernelSession ${kernelConnection?.id}`);
                newSession = await this.createSession(resource, kernelConnection, cancelToken, disableUI);
=======
                traceInfoIfCI(`createNewKernelSession ${kernelConnection?.id}`);
                newSession = await this.createSession(
                    resource,
                    this.serverSettings,
                    kernelConnection,
                    cancelToken,
                    disableUI
                );
>>>>>>> 630af69e
                newSession.resource = resource;
            }

            // Make sure it is idle before we return
            await this.waitForIdleOnSession(newSession, timeoutMS);
        } catch (exc) {
            // Don't swallow known exceptions.
            if (exc instanceof BaseError) {
                traceError('Failed to change kernel, re-throwing', exc);
                throw exc;
            } else {
                traceError('Failed to change kernel', exc);
                // Throw a new exception indicating we cannot change.
                throw new JupyterInvalidKernelError(kernelConnection);
            }
        }

        return newSession;
    }

    protected async createRestartSession(
        resource: Resource,
        kernelConnection: KernelConnectionMetadata | undefined,
        session: ISessionWithSocket,
        _timeout: number,
        cancelToken?: CancellationToken
    ): Promise<ISessionWithSocket> {
        // We need all of the above to create a restart session
        if (!session || !this.contentsManager || !this.sessionManager) {
            throw new Error(localize.DataScience.sessionDisposed());
        }
        let result: ISessionWithSocket | undefined;
        let tryCount = 0;
        // eslint-disable-next-line @typescript-eslint/no-explicit-any
        let exception: any;
        while (tryCount < 3) {
            try {
<<<<<<< HEAD
                traceInfoIf(isCI, `JupyterSession.createNewKernelSession ${tryCount}, id is ${kernelConnection?.id}`);
                result = await this.createSession(resource, kernelConnection, cancelToken, true);
=======
                traceInfoIfCI(`JupyterSession.createNewKernelSession ${tryCount}, id is ${kernelConnection?.id}`);
                result = await this.createSession(
                    resource,
                    session.serverSettings,
                    kernelConnection,
                    cancelToken,
                    true
                );
>>>>>>> 630af69e
                await this.waitForIdleOnSession(result, this.idleTimeout);
                if (result.kernel) {
                    this.restartSessionCreated(result.kernel);
                }
                return result;
            } catch (exc) {
                traceInfo(`Error waiting for restart session: ${exc}`);
                tryCount += 1;
                if (result) {
                    this.shutdownSession(result, undefined, true).ignoreErrors();
                }
                result = undefined;
                exception = exc;
            }
        }
        throw exception;
    }

    protected startRestartSession(timeout: number) {
        if (!this.restartSessionPromise && this.session && this.contentsManager) {
            this.restartSessionPromise = this.createRestartSession(
                this.session.resource,
                this.kernelConnectionMetadata,
                this.session,
                timeout
            );
        }
    }

    private async createBackingFile(): Promise<Contents.IModel | undefined> {
        let backingFile: Contents.IModel | undefined = undefined;

        // First make sure the notebook is in the right relative path (jupyter expects a relative path with unix delimiters)
        const relativeDirectory = path.relative(this.connInfo.rootDirectory, this.workingDirectory).replace(/\\/g, '/');

        // However jupyter does not support relative paths outside of the original root.
        const backingFileOptions: Contents.ICreateOptions =
            this.connInfo.localLaunch && !relativeDirectory.startsWith('..')
                ? { type: 'notebook', path: relativeDirectory }
                : { type: 'notebook' };

        // Generate a more descriptive name
        const newName = this.resource
            ? `${path.basename(this.resource.fsPath, '.ipynb')}-${uuid()}.ipynb`
            : `${DataScience.defaultNotebookName()}-${uuid()}.ipynb`;

        try {
            // Create a temporary notebook for this session. Each needs a unique name (otherwise we get the same session every time)
            backingFile = await this.contentsManager.newUntitled(backingFileOptions);
            const backingFileDir = path.dirname(backingFile.path);
            backingFile = await this.contentsManager.rename(
                backingFile.path,
                backingFileDir.length && backingFileDir !== '.' ? `${backingFileDir}/${newName}` : newName // Note, the docs say the path uses UNIX delimiters.
            );
        } catch (exc) {
            // If it failed for local, try without a relative directory
            if (this.connInfo.localLaunch) {
                try {
                    backingFile = await this.contentsManager.newUntitled({ type: 'notebook' });
                    const backingFileDir = path.dirname(backingFile.path);
                    backingFile = await this.contentsManager.rename(
                        backingFile.path,
                        backingFileDir.length && backingFileDir !== '.' ? `${backingFileDir}/${newName}` : newName // Note, the docs say the path uses UNIX delimiters.
                    );
                } catch (e) {}
            } else {
                traceError(`Backing file not supported: ${exc}`);
            }
        }

        if (backingFile) {
            return backingFile;
        }
    }

    private async createSession(
        resource: Resource,
        kernelConnection: KernelConnectionMetadata | undefined,
        cancelToken?: CancellationToken,
        disableUI?: boolean
    ): Promise<ISessionWithSocket> {
        // Create our backing file for the notebook
        const backingFile = await this.createBackingFile();

        // Make sure the kernel has ipykernel installed if on a local machine.
        if (kernelConnection?.interpreter && this.connInfo.localLaunch) {
            // Make sure the kernel actually exists and is up to date.
            traceInfoIfCI(`JupyterSession.createSession ${kernelConnection.id}`);
            await this.kernelService.ensureKernelIsUsable(resource, kernelConnection, cancelToken, disableUI);
        }

        // If kernelName is empty this can cause problems for servers that don't
        // understand that empty kernel name means the default kernel.
        // See https://github.com/microsoft/vscode-jupyter/issues/5290
        const kernelName = getNameOfKernelConnection(kernelConnection) ?? this.specsManager?.specs?.default ?? '';

        // Create our session options using this temporary notebook and our connection info
        const options: Session.ISessionOptions = {
            path: backingFile?.path || `${uuid()}.ipynb`, // Name has to be unique
            kernel: {
                name: kernelName
            },
            name: uuid(), // This is crucial to distinguish this session from any other.
            type: 'notebook'
        };

        traceInfo(`Starting a new session for kernel id = ${kernelConnection?.id}, name = ${kernelName}`);
        return Cancellation.race(
            () =>
                this.sessionManager!.startNew(options, {
                    kernelConnectionOptions: {
                        handleComms: true // This has to be true for ipywidgets to work
                    }
                })
                    .then(async (session) => {
                        if (session.kernel) {
                            this.logRemoteOutput(
                                localize.DataScience.createdNewKernel().format(
                                    this.connInfo.baseUrl,
                                    session?.kernel?.id || ''
                                )
                            );
                            const sessionWithSocket = session as ISessionWithSocket;

                            // Add on the kernel metadata & sock information
                            sessionWithSocket.resource = resource;
                            sessionWithSocket.kernelConnectionMetadata = kernelConnection;
                            sessionWithSocket.kernelSocketInformation = {
                                socket: JupyterWebSockets.get(session.kernel.id),
                                options: {
                                    clientId: session.kernel.clientId,
                                    id: session.kernel.id,
                                    model: { ...session.kernel.model },
                                    userName: session.kernel.username
                                }
                            };
                            if (!this.connInfo.localLaunch) {
                                sessionWithSocket.isRemoteSession = true;
                            }
                            return sessionWithSocket;
                        }
                        throw new JupyterSessionStartError(new Error(`No kernel created`));
                    })
                    .catch((ex) => Promise.reject(new JupyterSessionStartError(ex)))
                    .finally(() => {
                        if (this.connInfo && backingFile) {
                            this.contentsManager.delete(backingFile.path).ignoreErrors();
                        }
                    }),
            cancelToken
        );
    }

    private logRemoteOutput(output: string) {
        if (this.connInfo && !this.connInfo.localLaunch) {
            this.outputChannel.appendLine(output);
        }
    }
}<|MERGE_RESOLUTION|>--- conflicted
+++ resolved
@@ -107,19 +107,8 @@
                 newSession.isRemoteSession = true;
                 newSession.resource = resource;
             } else {
-<<<<<<< HEAD
-                traceInfoIf(isCI, `createNewKernelSession ${kernelConnection?.id}`);
+                traceInfoIfCI(`createNewKernelSession ${kernelConnection?.id}`);
                 newSession = await this.createSession(resource, kernelConnection, cancelToken, disableUI);
-=======
-                traceInfoIfCI(`createNewKernelSession ${kernelConnection?.id}`);
-                newSession = await this.createSession(
-                    resource,
-                    this.serverSettings,
-                    kernelConnection,
-                    cancelToken,
-                    disableUI
-                );
->>>>>>> 630af69e
                 newSession.resource = resource;
             }
 
@@ -157,19 +146,8 @@
         let exception: any;
         while (tryCount < 3) {
             try {
-<<<<<<< HEAD
-                traceInfoIf(isCI, `JupyterSession.createNewKernelSession ${tryCount}, id is ${kernelConnection?.id}`);
+                traceInfoIfCI(`JupyterSession.createNewKernelSession ${tryCount}, id is ${kernelConnection?.id}`);
                 result = await this.createSession(resource, kernelConnection, cancelToken, true);
-=======
-                traceInfoIfCI(`JupyterSession.createNewKernelSession ${tryCount}, id is ${kernelConnection?.id}`);
-                result = await this.createSession(
-                    resource,
-                    session.serverSettings,
-                    kernelConnection,
-                    cancelToken,
-                    true
-                );
->>>>>>> 630af69e
                 await this.waitForIdleOnSession(result, this.idleTimeout);
                 if (result.kernel) {
                     this.restartSessionCreated(result.kernel);
