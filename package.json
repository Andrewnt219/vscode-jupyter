{
    "name": "python",
    "displayName": "Python",
    "description": "Linting, Debugging (multi-threaded, remote), Intellisense, Jupyter Notebooks, code formatting, refactoring, unit tests, snippets, and more.",
    "version": "2020.3.0-dev",
    "languageServerVersion": "0.5.30",
    "publisher": "ms-python",
    "enableProposedApi": true,
    "author": {
        "name": "Microsoft Corporation"
    },
    "license": "MIT",
    "homepage": "https://github.com/Microsoft/vscode-python",
    "repository": {
        "type": "git",
        "url": "https://github.com/Microsoft/vscode-python"
    },
    "bugs": {
        "url": "https://github.com/Microsoft/vscode-python/issues"
    },
    "qna": "https://stackoverflow.com/questions/tagged/visual-studio-code+python",
    "icon": "icon.png",
    "galleryBanner": {
        "color": "#1e415e",
        "theme": "dark"
    },
    "engines": {
        "vscode": "^1.42.0"
    },
    "keywords": [
        "python",
        "django",
        "unittest",
        "multi-root ready"
    ],
    "categories": [
        "Programming Languages",
        "Debuggers",
        "Linters",
        "Snippets",
        "Formatters",
        "Other"
    ],
    "activationEvents": [
        "onLanguage:python",
        "onLanguage:jupyter",
        "onDebugResolve:python",
        "onCommand:python.execInTerminal",
        "onCommand:python.sortImports",
        "onCommand:python.runtests",
        "onCommand:python.debugtests",
        "onCommand:python.setInterpreter",
        "onCommand:python.setShebangInterpreter",
        "onCommand:python.viewTestUI",
        "onCommand:python.viewLanguageServerOutput",
        "onCommand:python.viewTestOutput",
        "onCommand:python.viewOutput",
        "onCommand:python.datascience.viewJupyterOutput",
        "onCommand:python.selectAndRunTestMethod",
        "onCommand:python.selectAndDebugTestMethod",
        "onCommand:python.selectAndRunTestFile",
        "onCommand:python.runCurrentTestFile",
        "onCommand:python.runFailedTests",
        "onCommand:python.execSelectionInTerminal",
        "onCommand:python.execSelectionInDjangoShell",
        "onCommand:python.buildWorkspaceSymbols",
        "onCommand:python.startREPL",
        "onCommand:python.goToPythonObject",
        "onCommand:python.setLinter",
        "onCommand:python.enableLinting",
        "onCommand:python.createTerminal",
        "onCommand:python.discoverTests",
        "onCommand:python.configureTests",
        "onCommand:python.switchOffInsidersChannel",
        "onCommand:python.switchToDailyChannel",
        "onCommand:python.switchToWeeklyChannel",
        "onCommand:python.datascience.createnewnotebook",
        "onCommand:python.datascience.showhistorypane",
        "onCommand:python.datascience.importnotebook",
        "onCommand:python.datascience.importnotebookfile",
        "onCommand:python.datascience.opennotebook",
        "onCommand:python.datascience.selectjupyteruri",
        "onCommand:python.datascience.exportfileasnotebook",
        "onCommand:python.datascience.exportfileandoutputasnotebook",
        "onCommand:python.datascience.selectJupyterInterpreter",
<<<<<<< HEAD
        "onCommand:python.enableSourceMapSupport",
        "onWebviewEditor:NativeEditorProvider.ipynb"
=======
        "onCommand:python.datascience.selectjupytercommandline",
        "onCommand:python.enableSourceMapSupport"
>>>>>>> bd9615ac
    ],
    "main": "./out/client/extension",
    "contributes": {
        "snippets": [
            {
                "language": "python",
                "path": "./snippets/python.json"
            }
        ],
        "keybindings": [
            {
                "command": "python.execSelectionInTerminal",
                "key": "shift+enter",
                "when": "editorTextFocus && editorLangId == python && !findInputFocussed && !replaceInputFocussed && !python.datascience.ownsSelection"
            },
            {
                "command": "python.datascience.execSelectionInteractive",
                "key": "shift+enter",
                "when": "editorTextFocus && editorLangId == python && !findInputFocussed && !replaceInputFocussed && python.datascience.ownsSelection && python.datascience.featureenabled"
            },
            {
                "command": "python.datascience.runcurrentcelladvance",
                "key": "shift+enter",
                "when": "editorTextFocus && !editorHasSelection && python.datascience.hascodecells && python.datascience.featureenabled"
            },
            {
                "command": "python.datascience.runcurrentcell",
                "key": "ctrl+enter",
                "when": "editorTextFocus && !editorHasSelection && python.datascience.hascodecells && python.datascience.featureenabled"
            },
            {
                "command": "python.datascience.runcurrentcellandaddbelow",
                "key": "alt+enter",
                "when": "editorTextFocus && !editorHasSelection && python.datascience.hascodecells && python.datascience.featureenabled"
            }
        ],
        "commands": [
            {
                "command": "python.enableSourceMapSupport",
                "title": "%python.command.python.enableSourceMapSupport.title%",
                "category": "Python"
            },
            {
                "command": "python.sortImports",
                "title": "%python.command.python.sortImports.title%",
                "category": "Python Refactor"
            },
            {
                "command": "python.startREPL",
                "title": "%python.command.python.startREPL.title%",
                "category": "Python"
            },
            {
                "command": "python.createTerminal",
                "title": "%python.command.python.createTerminal.title%",
                "category": "Python"
            },
            {
                "command": "python.buildWorkspaceSymbols",
                "title": "%python.command.python.buildWorkspaceSymbols.title%",
                "category": "Python"
            },
            {
                "command": "python.openTestNodeInEditor",
                "title": "Open",
                "icon": {
                    "light": "resources/light/open-file.svg",
                    "dark": "resources/dark/open-file.svg"
                }
            },
            {
                "command": "python.runTestNode",
                "title": "Run",
                "icon": {
                    "light": "resources/light/start.svg",
                    "dark": "resources/dark/start.svg"
                }
            },
            {
                "command": "python.debugTestNode",
                "title": "Debug",
                "icon": {
                    "light": "resources/light/debug.svg",
                    "dark": "resources/dark/debug.svg"
                }
            },
            {
                "command": "python.runtests",
                "title": "%python.command.python.runtests.title%",
                "category": "Python",
                "icon": {
                    "light": "resources/light/run-tests.svg",
                    "dark": "resources/dark/run-tests.svg"
                }
            },
            {
                "command": "python.debugtests",
                "title": "%python.command.python.debugtests.title%",
                "category": "Python",
                "icon": {
                    "light": "resources/light/debug.svg",
                    "dark": "resources/dark/debug.svg"
                }
            },
            {
                "command": "python.execInTerminal",
                "title": "%python.command.python.execInTerminal.title%",
                "category": "Python"
            },
            {
                "command": "python.execInTerminal-icon",
                "title": "%python.command.python.execInTerminal.title%",
                "category": "Python",
                "icon": {
                    "light": "resources/light/run-file.svg",
                    "dark": "resources/dark/run-file.svg"
                }
            },
            {
                "command": "python.setInterpreter",
                "title": "%python.command.python.setInterpreter.title%",
                "category": "Python"
            },
            {
                "command": "python.switchOffInsidersChannel",
                "title": "%python.command.python.switchOffInsidersChannel.title%",
                "category": "Python"
            },
            {
                "command": "python.switchToDailyChannel",
                "title": "%python.command.python.switchToDailyChannel.title%",
                "category": "Python"
            },
            {
                "command": "python.switchToWeeklyChannel",
                "title": "%python.command.python.switchToWeeklyChannel.title%",
                "category": "Python"
            },
            {
                "command": "python.refactorExtractVariable",
                "title": "%python.command.python.refactorExtractVariable.title%",
                "category": "Python Refactor"
            },
            {
                "command": "python.refactorExtractMethod",
                "title": "%python.command.python.refactorExtractMethod.title%",
                "category": "Python Refactor"
            },
            {
                "command": "python.viewTestOutput",
                "title": "%python.command.python.viewTestOutput.title%",
                "category": "Python",
                "icon": {
                    "light": "resources/light/repl.svg",
                    "dark": "resources/dark/repl.svg"
                }
            },
            {
                "command": "python.datascience.viewJupyterOutput",
                "title": "%python.command.python.datascience.viewJupyterOutput.title%",
                "category": "Python"
            },
            {
                "command": "python.datascience.selectJupyterInterpreter",
                "title": "%python.command.python.datascience.selectJupyterInterpreter.title%",
                "category": "Python"
            },
            {
                "command": "python.viewLanguageServerOutput",
                "title": "%python.command.python.viewLanguageServerOutput.title%",
                "category": "Python",
                "enablement": "python.hasLanguageServerOutputChannel"
            },
            {
                "command": "python.viewOutput",
                "title": "%python.command.python.viewOutput.title%",
                "category": "Python",
                "icon": {
                    "light": "resources/light/repl.svg",
                    "dark": "resources/dark/repl.svg"
                }
            },
            {
                "command": "python.selectAndRunTestMethod",
                "title": "%python.command.python.selectAndRunTestMethod.title%",
                "category": "Python"
            },
            {
                "command": "python.selectAndDebugTestMethod",
                "title": "%python.command.python.selectAndDebugTestMethod.title%",
                "category": "Python"
            },
            {
                "command": "python.selectAndRunTestFile",
                "title": "%python.command.python.selectAndRunTestFile.title%",
                "category": "Python"
            },
            {
                "command": "python.runCurrentTestFile",
                "title": "%python.command.python.runCurrentTestFile.title%",
                "category": "Python"
            },
            {
                "command": "python.runFailedTests",
                "title": "%python.command.python.runFailedTests.title%",
                "category": "Python",
                "icon": {
                    "light": "resources/light/run-failed-tests.svg",
                    "dark": "resources/dark/run-failed-tests.svg"
                }
            },
            {
                "command": "python.discoverTests",
                "title": "%python.command.python.discoverTests.title%",
                "category": "Python",
                "icon": {
                    "light": "resources/light/refresh.svg",
                    "dark": "resources/dark/refresh.svg"
                }
            },
            {
                "command": "python.discoveringTests",
                "title": "%python.command.python.discoveringTests.title%",
                "category": "Python",
                "icon": {
                    "light": "resources/light/discovering-tests.svg",
                    "dark": "resources/dark/discovering-tests.svg"
                }
            },
            {
                "command": "python.stopTests",
                "title": "%python.command.python.stopTests.title%",
                "category": "Python",
                "icon": {
                    "light": "resources/light/stop.svg",
                    "dark": "resources/dark/stop.svg"
                }
            },
            {
                "command": "python.configureTests",
                "title": "%python.command.python.configureTests.title%",
                "category": "Python"
            },
            {
                "command": "python.execSelectionInTerminal",
                "title": "%python.command.python.execSelectionInTerminal.title%",
                "category": "Python"
            },
            {
                "command": "python.execSelectionInDjangoShell",
                "title": "%python.command.python.execSelectionInDjangoShell.title%",
                "category": "Python"
            },
            {
                "command": "python.goToPythonObject",
                "title": "%python.command.python.goToPythonObject.title%",
                "category": "Python"
            },
            {
                "command": "python.setLinter",
                "title": "%python.command.python.setLinter.title%",
                "category": "Python"
            },
            {
                "command": "python.enableLinting",
                "title": "%python.command.python.enableLinting.title%",
                "category": "Python"
            },
            {
                "command": "python.runLinting",
                "title": "%python.command.python.runLinting.title%",
                "category": "Python"
            },
            {
                "command": "python.datascience.runcurrentcell",
                "title": "%python.command.python.datascience.runcurrentcell.title%",
                "category": "Python"
            },
            {
                "command": "python.datascience.debugcell",
                "title": "%python.command.python.datascience.debugcell.title%",
                "category": "Python"
            },
            {
                "command": "python.datascience.debugstepover",
                "title": "%python.command.python.datascience.debugstepover.title%",
                "category": "Python"
            },
            {
                "command": "python.datascience.debugstop",
                "title": "%python.command.python.datascience.debugstop.title%",
                "category": "Python"
            },
            {
                "command": "python.datascience.debugcontinue",
                "title": "%python.command.python.datascience.debugcontinue.title%",
                "category": "Python"
            },
            {
                "command": "python.datascience.runcurrentcelladvance",
                "title": "%python.command.python.datascience.runcurrentcelladvance.title%",
                "category": "Python"
            },
            {
                "command": "python.datascience.runcurrentcellandallbelow.palette",
                "title": "%python.command.python.datascience.runcurrentcellandallbelow.palette.title%",
                "category": "Python"
            },
            {
                "command": "python.datascience.runallcellsabove.palette",
                "title": "%python.command.python.datascience.runallcellsabove.palette.title%",
                "category": "Python"
            },
            {
                "command": "python.datascience.debugcurrentcell.palette",
                "title": "%python.command.python.datascience.debugcurrentcell.palette.title%",
                "category": "Python"
            },
            {
                "command": "python.datascience.execSelectionInteractive",
                "title": "%python.command.python.datascience.execSelectionInteractive.title%",
                "category": "Python"
            },
            {
                "command": "python.datascience.showhistorypane",
                "title": "%python.command.python.datascience.showhistorypane.title%",
                "category": "Python"
            },
            {
                "command": "python.datascience.runFileInteractive",
                "title": "%python.command.python.datascience.runFileInteractive.title%",
                "category": "Python"
            },
            {
                "command": "python.datascience.debugFileInteractive",
                "title": "%python.command.python.datascience.debugFileInteractive.title%",
                "category": "Python"
            },
            {
                "command": "python.datascience.runallcells",
                "title": "%python.command.python.datascience.runallcells.title%",
                "category": "Python"
            },
            {
                "command": "python.datascience.runallcellsabove",
                "title": "%python.command.python.datascience.runallcellsabove.title%",
                "category": "Python"
            },
            {
                "command": "python.datascience.runcellandallbelow",
                "title": "%python.command.python.datascience.runcellandallbelow.title%",
                "category": "Python"
            },
            {
                "command": "python.datascience.runcell",
                "title": "%python.command.python.datascience.runcell.title%",
                "category": "Python"
            },
            {
                "command": "python.datascience.runtoline",
                "title": "%python.command.python.datascience.runtoline.title%",
                "category": "Python"
            },
            {
                "command": "python.datascience.runfromline",
                "title": "%python.command.python.datascience.runfromline.title%",
                "category": "Python"
            },
            {
                "command": "python.datascience.selectjupyteruri",
                "title": "%python.command.python.datascience.selectjupyteruri.title%",
                "category": "Python",
                "when": "python.datascience.featureenabled"
            },
            {
                "command": "python.datascience.selectjupytercommandline",
                "title": "%python.command.python.datascience.selectjupytercommandline.title%",
                "category": "Python",
                "when": "python.datascience.featureenabled"
            },
            {
                "command": "python.datascience.importnotebook",
                "title": "%python.command.python.datascience.importnotebook.title%",
                "category": "Python"
            },
            {
                "command": "python.datascience.importnotebookfile",
                "title": "%python.command.python.datascience.importnotebookfile.title%",
                "category": "Python"
            },
            {
                "command": "python.datascience.opennotebook",
                "title": "%python.command.python.datascience.opennotebook.title%",
                "category": "Python"
            },
            {
                "command": "python.datascience.exportoutputasnotebook",
                "title": "%python.command.python.datascience.exportoutputasnotebook.title%",
                "category": "Python"
            },
            {
                "command": "python.datascience.exportfileasnotebook",
                "title": "%python.command.python.datascience.exportfileasnotebook.title%",
                "category": "Python"
            },
            {
                "command": "python.datascience.exportfileandoutputasnotebook",
                "title": "%python.command.python.datascience.exportfileandoutputasnotebook.title%",
                "category": "Python"
            },
            {
                "command": "python.datascience.undocells",
                "title": "%python.command.python.datascience.undocells.title%",
                "category": "Python"
            },
            {
                "command": "python.datascience.redocells",
                "title": "%python.command.python.datascience.redocells.title%",
                "category": "Python"
            },
            {
                "command": "python.datascience.notebookeditor.undocells",
                "title": "%python.command.python.datascience.undocells.title%",
                "category": "Python"
            },
            {
                "command": "python.datascience.notebookeditor.redocells",
                "title": "%python.command.python.datascience.redocells.title%",
                "category": "Python"
            },
            {
                "command": "python.datascience.removeallcells",
                "title": "%python.command.python.datascience.removeallcells.title%",
                "category": "Python"
            },
            {
                "command": "python.datascience.interruptkernel",
                "title": "%python.command.python.datascience.interruptkernel.title%",
                "category": "Python"
            },
            {
                "command": "python.datascience.restartkernel",
                "title": "%python.command.python.datascience.restartkernel.title%",
                "category": "Python"
            },
            {
                "command": "python.datascience.notebookeditor.removeallcells",
                "title": "%python.command.python.datascience.notebookeditor.removeallcells.title%",
                "category": "Python"
            },
            {
                "command": "python.datascience.notebookeditor.interruptkernel",
                "title": "%python.command.python.datascience.interruptkernel.title%",
                "category": "Python"
            },
            {
                "command": "python.datascience.notebookeditor.restartkernel",
                "title": "%python.command.python.datascience.restartkernel.title%",
                "category": "Python"
            },
            {
                "command": "python.datascience.notebookeditor.runallcells",
                "title": "%python.command.python.datascience.notebookeditor.runallcells.title%",
                "category": "Python"
            },
            {
                "command": "python.datascience.notebookeditor.runselectedcell",
                "title": "%python.command.python.datascience.notebookeditor.runselectedcell.title%",
                "category": "Python"
            },
            {
                "command": "python.datascience.notebookeditor.addcellbelow",
                "title": "%python.command.python.datascience.notebookeditor.addcellbelow.title%",
                "category": "Python"
            },
            {
                "command": "python.datascience.expandallcells",
                "title": "%python.command.python.datascience.expandallcells.title%",
                "category": "Python"
            },
            {
                "command": "python.datascience.collapseallcells",
                "title": "%python.command.python.datascience.collapseallcells.title%",
                "category": "Python"
            },
            {
                "command": "python.datascience.addcellbelow",
                "title": "%python.command.python.datascience.addcellbelow.title%",
                "category": "Python"
            },
            {
                "command": "python.datascience.createnewnotebook",
                "title": "%python.command.python.datascience.createnewnotebook.title%",
                "category": "Python"
            },
            {
                "command": "python.datascience.scrolltocell",
                "title": "%python.command.python.datascience.scrolltocell.title%",
                "category": "Python"
            },
            {
                "command": "python.analysis.clearCache",
                "title": "%python.command.python.analysis.clearCache.title%",
                "category": "Python"
            },
            {
                "command": "python.datascience.switchKernel",
                "title": "%DataScience.selectKernel%",
                "category": "Python",
                "enablement": "python.datascience.isnativeactive"
            }
        ],
        "menus": {
            "editor/context": [
                {
                    "command": "python.refactorExtractVariable",
                    "title": "Refactor: Extract Variable",
                    "group": "Refactor",
                    "when": "editorHasSelection && editorLangId == python"
                },
                {
                    "command": "python.refactorExtractMethod",
                    "title": "Refactor: Extract Method",
                    "group": "Refactor",
                    "when": "editorHasSelection && editorLangId == python"
                },
                {
                    "command": "python.sortImports",
                    "title": "Refactor: Sort Imports",
                    "group": "Refactor",
                    "when": "editorLangId == python"
                },
                {
                    "command": "python.execSelectionInTerminal",
                    "group": "Python",
                    "when": "editorFocus && editorLangId == python"
                },
                {
                    "command": "python.execSelectionInDjangoShell",
                    "group": "Python",
                    "when": "editorHasSelection && editorLangId == python && python.isDjangoProject"
                },
                {
                    "when": "resourceLangId == python",
                    "command": "python.execInTerminal",
                    "group": "Python"
                },
                {
                    "when": "resourceLangId == python",
                    "command": "python.runCurrentTestFile",
                    "group": "Python"
                },
                {
                    "when": "editorFocus && editorLangId == python && python.datascience.hascodecells && python.datascience.featureenabled",
                    "command": "python.datascience.runallcells",
                    "group": "Python2"
                },
                {
                    "when": "editorFocus && editorLangId == python && python.datascience.hascodecells && python.datascience.featureenabled",
                    "command": "python.datascience.runcurrentcell",
                    "group": "Python2"
                },
                {
                    "when": "editorFocus && editorLangId == python && python.datascience.hascodecells && python.datascience.featureenabled",
                    "command": "python.datascience.runcurrentcelladvance",
                    "group": "Python2"
                },
                {
                    "command": "python.datascience.runFileInteractive",
                    "group": "Python2",
                    "when": "editorFocus && editorLangId == python && python.datascience.featureenabled"
                },
                {
                    "command": "python.datascience.runfromline",
                    "group": "Python2",
                    "when": "editorFocus && editorLangId == python && python.datascience.ownsSelection && python.datascience.featureenabled"
                },
                {
                    "command": "python.datascience.runtoline",
                    "group": "Python2",
                    "when": "editorFocus && editorLangId == python && python.datascience.ownsSelection && python.datascience.featureenabled"
                },
                {
                    "command": "python.datascience.execSelectionInteractive",
                    "group": "Python2",
                    "when": "editorFocus && editorLangId == python && python.datascience.featureenabled && python.datascience.ownsSelection"
                },
                {
                    "when": "editorFocus && editorLangId == python && resourceLangId == jupyter && python.datascience.featureenabled",
                    "command": "python.datascience.importnotebook",
                    "group": "Python3@1"
                },
                {
                    "when": "editorFocus && editorLangId == python && python.datascience.hascodecells && python.datascience.featureenabled",
                    "command": "python.datascience.exportfileasnotebook",
                    "group": "Python3@2"
                },
                {
                    "when": "editorFocus && editorLangId == python && python.datascience.hascodecells && python.datascience.featureenabled",
                    "command": "python.datascience.exportfileandoutputasnotebook",
                    "group": "Python3@3"
                }
            ],
            "editor/title": [
                {
                    "command": "python.execInTerminal-icon",
                    "title": "%python.command.python.execInTerminal.title%",
                    "group": "navigation",
                    "when": "resourceLangId == python && python.showPlayIcon"
                }
            ],
            "explorer/context": [
                {
                    "when": "resourceLangId == python && !busyTests",
                    "command": "python.runtests",
                    "group": "Python"
                },
                {
                    "when": "resourceLangId == python && !busyTests",
                    "command": "python.debugtests",
                    "group": "Python"
                },
                {
                    "when": "resourceLangId == python",
                    "command": "python.execInTerminal",
                    "group": "Python"
                },
                {
                    "when": "resourceLangId == python && python.datascience.featureenabled",
                    "command": "python.datascience.runFileInteractive",
                    "group": "Python2"
                },
                {
                    "when": "resourceLangId == jupyter",
                    "command": "python.datascience.opennotebook",
                    "group": "Python"
                },
                {
                    "when": "resourceLangId == jupyter",
                    "command": "python.datascience.importnotebookfile",
                    "group": "Python"
                }
            ],
            "commandPalette": [
                {
                    "command": "python.switchOffInsidersChannel",
                    "title": "%python.command.python.switchOffInsidersChannel.title%",
                    "category": "Python",
                    "when": "config.python.insidersChannel != 'default'"
                },
                {
                    "command": "python.switchToDailyChannel",
                    "title": "%python.command.python.switchToDailyChannel.title%",
                    "category": "Python",
                    "when": "config.python.insidersChannel != 'daily'"
                },
                {
                    "command": "python.switchToWeeklyChannel",
                    "title": "%python.command.python.switchToWeeklyChannel.title%",
                    "category": "Python",
                    "when": "config.python.insidersChannel != 'weekly'"
                },
                {
                    "command": "python.viewOutput",
                    "title": "%python.command.python.viewOutput.title%",
                    "category": "Python"
                },
                {
                    "command": "python.runTestNode",
                    "title": "Run",
                    "category": "Python",
                    "when": "config.noExists"
                },
                {
                    "command": "python.discoveringTests",
                    "category": "Python",
                    "when": "config.noExists"
                },
                {
                    "command": "python.stopTests",
                    "category": "Python",
                    "when": "config.noExists"
                },
                {
                    "command": "python.debugTestNode",
                    "title": "Debug",
                    "category": "Python",
                    "when": "config.noExists"
                },
                {
                    "command": "python.openTestNodeInEditor",
                    "title": "Open",
                    "category": "Python",
                    "when": "config.noExists"
                },
                {
                    "command": "python.datascience.runcurrentcell",
                    "title": "%python.command.python.datascience.runcurrentcell.title%",
                    "category": "Python",
                    "when": "python.datascience.hascodecells && python.datascience.featureenabled && python.datascience.ispythonornativeactive"
                },
                {
                    "command": "python.datascience.runcurrentcelladvance",
                    "title": "%python.command.python.datascience.runcurrentcelladvance.title%",
                    "category": "Python",
                    "when": "python.datascience.hascodecells && python.datascience.featureenabled && python.datascience.ispythonornativeactive"
                },
                {
                    "command": "python.datascience.runcurrentcellandallbelow.palette",
                    "title": "%python.command.python.datascience.runcurrentcellandallbelow.palette.title%",
                    "category": "Python",
                    "when": "python.datascience.hascodecells && python.datascience.featureenabled && python.datascience.ispythonornativeactive"
                },
                {
                    "command": "python.datascience.runallcellsabove.palette",
                    "title": "%python.command.python.datascience.runallcellsabove.palette.title%",
                    "category": "Python",
                    "when": "python.datascience.hascodecells && python.datascience.featureenabled && python.datascience.ispythonornativeactive"
                },
                {
                    "command": "python.datascience.debugcurrentcell.palette",
                    "title": "%python.command.python.datascience.debugcurrentcell.palette.title%",
                    "category": "Python",
                    "when": "editorLangId == python && python.datascience.hascodecells && python.datascience.featureenabled"
                },
                {
                    "command": "python.datascience.showhistorypane",
                    "title": "%python.command.python.datascience.showhistorypane.title%",
                    "category": "Python",
                    "when": "python.datascience.featureenabled && !python.datascience.isinteractiveactive"
                },
                {
                    "command": "python.datascience.runallcells",
                    "title": "%python.command.python.datascience.runallcells.title%",
                    "category": "Python",
                    "when": "python.datascience.hascodecells && python.datascience.featureenabled && python.datascience.ispythonornativeactive"
                },
                {
                    "command": "python.datascience.scrolltocell",
                    "title": "%python.command.python.datascience.scrolltocell.title%",
                    "category": "Python",
                    "when": "false"
                },
                {
                    "command": "python.datascience.debugcell",
                    "title": "%python.command.python.datascience.debugcell.title%",
                    "category": "Python",
                    "when": "config.noExists"
                },
                {
                    "command": "python.datascience.runcell",
                    "title": "%python.command.python.datascience.runcell.title%",
                    "category": "Python",
                    "when": "config.noExists"
                },
                {
                    "command": "python.datascience.runFileInteractive",
                    "title": "%python.command.python.datascience.runFileInteractive.title%",
                    "category": "Python",
                    "when": "editorLangId == python && python.datascience.featureenabled"
                },
                {
                    "command": "python.datascience.debugFileInteractive",
                    "title": "%python.command.python.datascience.debugFileInteractive.title%",
                    "category": "Python",
                    "when": "editorLangId == python && python.datascience.featureenabled"
                },
                {
                    "command": "python.datascience.importnotebook",
                    "title": "%python.command.python.datascience.importnotebook.title%",
                    "category": "Python"
                },
                {
                    "command": "python.datascience.opennotebook",
                    "title": "%python.command.python.datascience.opennotebook.title%",
                    "category": "Python"
                },
                {
                    "command": "python.datascience.exportfileasnotebook",
                    "title": "%python.command.python.datascience.exportfileasnotebook.title%",
                    "category": "Python",
                    "when": "python.datascience.hascodecells && python.datascience.featureenabled && python.datascience.ispythonorinteractiveeactive"
                },
                {
                    "command": "python.datascience.exportfileandoutputasnotebook",
                    "title": "%python.command.python.datascience.exportfileandoutputasnotebook.title%",
                    "category": "Python",
                    "when": "python.datascience.hascodecells && python.datascience.featureenabled && python.datascience.ispythonorinteractiveeactive"
                },
                {
                    "command": "python.datascience.undocells",
                    "title": "%python.command.python.datascience.undocells.title%",
                    "category": "Python",
                    "when": "python.datascience.haveinteractivecells && python.datascience.featureenabled && python.datascience.ispythonorinteractiveeactive"
                },
                {
                    "command": "python.datascience.redocells",
                    "title": "%python.command.python.datascience.redocells.title%",
                    "category": "Python",
                    "when": "python.datascience.haveredoablecells && python.datascience.featureenabled && python.datascience.ispythonorinteractiveornativeeactive"
                },
                {
                    "command": "python.datascience.removeallcells",
                    "title": "%python.command.python.datascience.removeallcells.title%",
                    "category": "Python",
                    "when": "python.datascience.haveinteractivecells && python.datascience.featureenabled && python.datascience.ispythonorinteractiveeactive"
                },
                {
                    "command": "python.datascience.interruptkernel",
                    "title": "%python.command.python.datascience.interruptkernel.title%",
                    "category": "Python",
                    "when": "python.datascience.haveinteractive && python.datascience.featureenabled && python.datascience.ispythonorinteractiveeactive"
                },
                {
                    "command": "python.datascience.restartkernel",
                    "title": "%python.command.python.datascience.restartkernel.title%",
                    "category": "Python",
                    "when": "python.datascience.haveinteractive && python.datascience.featureenabled && python.datascience.ispythonorinteractiveeactive"
                },
                {
                    "command": "python.datascience.notebookeditor.undocells",
                    "title": "%python.command.python.datascience.undocells.title%",
                    "category": "Python",
                    "when": "python.datascience.haveinteractivecells && python.datascience.featureenabled && python.datascience.isnativeactive"
                },
                {
                    "command": "python.datascience.notebookeditor.redocells",
                    "title": "%python.command.python.datascience.redocells.title%",
                    "category": "Python",
                    "when": "python.datascience.havenativeredoablecells && python.datascience.featureenabled && python.datascience.isnativeactive"
                },
                {
                    "command": "python.datascience.notebookeditor.removeallcells",
                    "title": "%python.command.python.datascience.notebookeditor.removeallcells.title%",
                    "category": "Python",
                    "when": "python.datascience.havenativecells && python.datascience.featureenabled && python.datascience.isnativeactive"
                },
                {
                    "command": "python.datascience.notebookeditor.interruptkernel",
                    "title": "%python.command.python.datascience.interruptkernel.title%",
                    "category": "Python",
                    "when": "python.datascience.isnativeactive && python.datascience.featureenabled"
                },
                {
                    "command": "python.datascience.notebookeditor.restartkernel",
                    "title": "%python.command.python.datascience.restartkernel.title%",
                    "category": "Python",
                    "when": "python.datascience.isnativeactive && python.datascience.featureenabled"
                },
                {
                    "command": "python.datascience.notebookeditor.runallcells",
                    "title": "%python.command.python.datascience.notebookeditor.runallcells.title%",
                    "category": "Python",
                    "when": "python.datascience.isnativeactive && python.datascience.featureenabled"
                },
                {
                    "command": "python.datascience.notebookeditor.runselectedcell",
                    "title": "%python.command.python.datascience.notebookeditor.runselectedcell.title%",
                    "category": "Python",
                    "when": "python.datascience.isnativeactive && python.datascience.featureenabled && python.datascience.havecellselected"
                },
                {
                    "command": "python.datascience.notebookeditor.addcellbelow",
                    "title": "%python.command.python.datascience.notebookeditor.addcellbelow.title%",
                    "category": "Python",
                    "when": "python.datascience.isnativeactive && python.datascience.featureenabled"
                },
                {
                    "command": "python.datascience.expandallcells",
                    "title": "%python.command.python.datascience.expandallcells.title%",
                    "category": "Python",
                    "when": "python.datascience.isinteractiveactive && python.datascience.featureenabled"
                },
                {
                    "command": "python.datascience.collapseallcells",
                    "title": "%python.command.python.datascience.collapseallcells.title%",
                    "category": "Python",
                    "when": "python.datascience.isinteractiveactive && python.datascience.featureenabled"
                },
                {
                    "command": "python.datascience.exportoutputasnotebook",
                    "title": "%python.command.python.datascience.exportoutputasnotebook.title%",
                    "category": "Python",
                    "when": "python.datascience.isinteractiveactive && python.datascience.featureenabled"
                },
                {
                    "command": "python.datascience.runcellandallbelow",
                    "category": "Python",
                    "when": "config.noExists"
                },
                {
                    "command": "python.datascience.runallcellsabove",
                    "category": "Python",
                    "when": "config.noExists"
                },
                {
                    "command": "python.datascience.debugcontinue",
                    "category": "Python",
                    "when": "config.noExists"
                },
                {
                    "command": "python.datascience.debugstop",
                    "category": "Python",
                    "when": "config.noExists"
                },
                {
                    "command": "python.datascience.debugstepover",
                    "category": "Python",
                    "when": "config.noExists"
                },
                {
                    "command": "python.datascience.debugcell",
                    "category": "Python",
                    "when": "config.noExists"
                },
                {
                    "command": "python.datascience.addcellbelow",
                    "title": "%python.command.python.datascience.addcellbelow.title%",
                    "category": "Python",
                    "when": "python.datascience.hascodecells && python.datascience.featureenabled && python.datascience.ispythonornativeactive"
                },
                {
                    "command": "python.datascience.createnewnotebook",
                    "title": "%python.command.python.datascience.createnewnotebook.title%",
                    "category": "Python"
                },
                {
                    "command": "python.datascience.runtoline",
                    "category": "Python",
                    "when": "config.noExists"
                },
                {
                    "command": "python.datascience.runfromline",
                    "category": "Python",
                    "when": "config.noExists"
                },
                {
                    "command": "python.datascience.execSelectionInteractive",
                    "category": "Python",
                    "when": "editorLangId == python && python.datascience.featureenabled"
                },
                {
                    "command": "python.datascience.switchKernel",
                    "title": "%DataScience.selectKernel%",
                    "category": "Python",
                    "when": "python.datascience.isnativeactive"
                }
            ],
            "view/title": [
                {
                    "command": "python.debugtests",
                    "when": "view == python_tests && !busyTests",
                    "group": "navigation@3"
                },
                {
                    "command": "python.runtests",
                    "when": "view == python_tests && !busyTests",
                    "group": "navigation@1"
                },
                {
                    "command": "python.stopTests",
                    "when": "view == python_tests && busyTests",
                    "group": "navigation@1"
                },
                {
                    "command": "python.discoverTests",
                    "when": "view == python_tests && !busyTests",
                    "group": "navigation@4"
                },
                {
                    "command": "python.discoveringTests",
                    "when": "view == python_tests && discoveringTests",
                    "group": "navigation@4"
                },
                {
                    "command": "python.runFailedTests",
                    "when": "view == python_tests && hasFailedTests && !busyTests",
                    "group": "navigation@2"
                },
                {
                    "command": "python.viewTestOutput",
                    "when": "view == python_tests",
                    "group": "navigation@5"
                }
            ],
            "view/item/context": [
                {
                    "command": "python.runtests",
                    "when": "view == python_tests && viewItem == testWorkspaceFolder && !busyTests",
                    "group": "inline@0"
                },
                {
                    "command": "python.debugtests",
                    "when": "view == python_tests && viewItem == testWorkspaceFolder && !busyTests",
                    "group": "inline@1"
                },
                {
                    "command": "python.discoverTests",
                    "when": "view == python_tests && viewItem == testWorkspaceFolder && !busyTests",
                    "group": "inline@2"
                },
                {
                    "command": "python.openTestNodeInEditor",
                    "when": "view == python_tests && viewItem == function",
                    "group": "inline@2"
                },
                {
                    "command": "python.debugTestNode",
                    "when": "view == python_tests && viewItem == function && !busyTests",
                    "group": "inline@1"
                },
                {
                    "command": "python.runTestNode",
                    "when": "view == python_tests && viewItem == function && !busyTests",
                    "group": "inline@0"
                },
                {
                    "command": "python.openTestNodeInEditor",
                    "when": "view == python_tests && viewItem == file",
                    "group": "inline@2"
                },
                {
                    "command": "python.debugTestNode",
                    "when": "view == python_tests && viewItem == file && !busyTests",
                    "group": "inline@1"
                },
                {
                    "command": "python.runTestNode",
                    "when": "view == python_tests && viewItem == file && !busyTests",
                    "group": "inline@0"
                },
                {
                    "command": "python.openTestNodeInEditor",
                    "when": "view == python_tests && viewItem == suite",
                    "group": "inline@2"
                },
                {
                    "command": "python.debugTestNode",
                    "when": "view == python_tests && viewItem == suite && !busyTests",
                    "group": "inline@1"
                },
                {
                    "command": "python.runTestNode",
                    "when": "view == python_tests && viewItem == suite && !busyTests",
                    "group": "inline@0"
                }
            ]
        },
        "breakpoints": [
            {
                "language": "python"
            },
            {
                "language": "html"
            },
            {
                "language": "jinja"
            }
        ],
        "debuggers": [
            {
                "type": "python",
                "label": "Python",
                "languages": [
                    "python"
                ],
                "program": "./out/client/debugger/debugAdapter/main.js",
                "runtime": "node",
                "variables": {
                    "pickProcess": "python.pickLocalProcess"
                },
                "configurationSnippets": [],
                "configurationAttributes": {
                    "launch": {
                        "properties": {
                            "module": {
                                "type": "string",
                                "description": "Name of the module to be debugged.",
                                "default": ""
                            },
                            "program": {
                                "type": "string",
                                "description": "Absolute path to the program.",
                                "default": "${file}"
                            },
                            "pythonPath": {
                                "type": "string",
                                "description": "Path (fully qualified) to python executable. Defaults to the value in settings.json",
                                "default": "${config:python.pythonPath}"
                            },
                            "args": {
                                "type": "array",
                                "description": "Command line arguments passed to the program",
                                "default": [],
                                "items": {
                                    "type": "string"
                                }
                            },
                            "stopOnEntry": {
                                "type": "boolean",
                                "description": "Automatically stop after launch.",
                                "default": false
                            },
                            "showReturnValue": {
                                "type": "boolean",
                                "description": "Show return value of functions when stepping.",
                                "default": true
                            },
                            "console": {
                                "enum": [
                                    "internalConsole",
                                    "integratedTerminal",
                                    "externalTerminal"
                                ],
                                "description": "Where to launch the debug target: internal console, integrated terminal, or external terminal.",
                                "default": "integratedTerminal"
                            },
                            "cwd": {
                                "type": "string",
                                "description": "Absolute path to the working directory of the program being debugged. Default is the root directory of the file (leave empty).",
                                "default": "${workspaceFolder}"
                            },
                            "env": {
                                "type": "object",
                                "description": "Environment variables defined as a key value pair. Property ends up being the Environment Variable and the value of the property ends up being the value of the Env Variable.",
                                "default": {},
                                "additionalProperties": {
                                    "type": "string"
                                }
                            },
                            "envFile": {
                                "type": "string",
                                "description": "Absolute path to a file containing environment variable definitions.",
                                "default": "${workspaceFolder}/.env"
                            },
                            "port": {
                                "type": "number",
                                "description": "Debug port (default is 0, resulting in the use of a dynamic port).",
                                "default": 0
                            },
                            "host": {
                                "type": "string",
                                "description": "IP address of the of the local debug server (default is localhost).",
                                "default": "localhost"
                            },
                            "pathMappings": {
                                "type": "array",
                                "label": "Path mappings.",
                                "items": {
                                    "type": "object",
                                    "label": "Path mapping",
                                    "required": [
                                        "localRoot",
                                        "remoteRoot"
                                    ],
                                    "properties": {
                                        "localRoot": {
                                            "type": "string",
                                            "label": "Local source root.",
                                            "default": "${workspaceFolder}"
                                        },
                                        "remoteRoot": {
                                            "type": "string",
                                            "label": "Remote source root.",
                                            "default": ""
                                        }
                                    }
                                },
                                "default": []
                            },
                            "logToFile": {
                                "type": "boolean",
                                "description": "Enable logging of debugger events to a log file.",
                                "default": false
                            },
                            "redirectOutput": {
                                "type": "boolean",
                                "description": "Redirect output.",
                                "default": true
                            },
                            "justMyCode": {
                                "type": "boolean",
                                "description": "Debug only user-written code.",
                                "default": true
                            },
                            "gevent": {
                                "type": "boolean",
                                "description": "Enable debugging of gevent monkey-patched code.",
                                "default": false
                            },
                            "django": {
                                "type": "boolean",
                                "description": "Django debugging.",
                                "default": false
                            },
                            "jinja": {
                                "enum": [
                                    true,
                                    false,
                                    null
                                ],
                                "description": "Jinja template debugging (e.g. Flask).",
                                "default": null
                            },
                            "sudo": {
                                "type": "boolean",
                                "description": "Running debug program under elevated permissions (on Unix).",
                                "default": false
                            },
                            "pyramid": {
                                "type": "boolean",
                                "description": "Whether debugging Pyramid applications",
                                "default": false
                            },
                            "subProcess": {
                                "type": "boolean",
                                "description": "Whether to enable Sub Process debugging",
                                "default": false
                            }
                        }
                    },
                    "test": {
                        "properties": {
                            "pythonPath": {
                                "type": "string",
                                "description": "Path (fully qualified) to python executable. Defaults to the value in settings.json",
                                "default": "${config:python.pythonPath}"
                            },
                            "stopOnEntry": {
                                "type": "boolean",
                                "description": "Automatically stop after launch.",
                                "default": false
                            },
                            "showReturnValue": {
                                "type": "boolean",
                                "description": "Show return value of functions when stepping.",
                                "default": true
                            },
                            "console": {
                                "enum": [
                                    "internalConsole",
                                    "integratedTerminal",
                                    "externalTerminal"
                                ],
                                "description": "Where to launch the debug target: internal console, integrated terminal, or external terminal.",
                                "default": "internalConsole"
                            },
                            "cwd": {
                                "type": "string",
                                "description": "Absolute path to the working directory of the program being debugged. Default is the root directory of the file (leave empty).",
                                "default": "${workspaceFolder}"
                            },
                            "env": {
                                "type": "object",
                                "description": "Environment variables defined as a key value pair. Property ends up being the Environment Variable and the value of the property ends up being the value of the Env Variable.",
                                "default": {},
                                "additionalProperties": {
                                    "type": "string"
                                }
                            },
                            "envFile": {
                                "type": "string",
                                "description": "Absolute path to a file containing environment variable definitions.",
                                "default": "${workspaceFolder}/.env"
                            },
                            "redirectOutput": {
                                "type": "boolean",
                                "description": "Redirect output.",
                                "default": true
                            },
                            "justMyCode": {
                                "type": "boolean",
                                "description": "Debug only user-written code.",
                                "default": true
                            }
                        }
                    },
                    "attach": {
                        "properties": {
                            "port": {
                                "type": "number",
                                "description": "Debug port to attach",
                                "default": 0
                            },
                            "host": {
                                "type": "string",
                                "description": "IP Address of the of remote server (default is localhost or use 127.0.0.1).",
                                "default": "localhost"
                            },
                            "pathMappings": {
                                "type": "array",
                                "label": "Path mappings.",
                                "items": {
                                    "type": "object",
                                    "label": "Path mapping",
                                    "required": [
                                        "localRoot",
                                        "remoteRoot"
                                    ],
                                    "properties": {
                                        "localRoot": {
                                            "type": "string",
                                            "label": "Local source root.",
                                            "default": "${workspaceFolder}"
                                        },
                                        "remoteRoot": {
                                            "type": "string",
                                            "label": "Remote source root.",
                                            "default": ""
                                        }
                                    }
                                },
                                "default": []
                            },
                            "logToFile": {
                                "type": "boolean",
                                "description": "Enable logging of debugger events to a log file.",
                                "default": false
                            },
                            "redirectOutput": {
                                "type": "boolean",
                                "description": "Redirect output.",
                                "default": true
                            },
                            "justMyCode": {
                                "type": "boolean",
                                "description": "Debug only user-written code.",
                                "default": true
                            },
                            "django": {
                                "type": "boolean",
                                "description": "Django debugging.",
                                "default": false
                            },
                            "jinja": {
                                "enum": [
                                    true,
                                    false,
                                    null
                                ],
                                "description": "Jinja template debugging (e.g. Flask).",
                                "default": null
                            },
                            "subProcess": {
                                "type": "boolean",
                                "description": "Whether to enable Sub Process debugging",
                                "default": false
                            },
                            "showReturnValue": {
                                "type": "boolean",
                                "description": "Show return value of functions when stepping.",
                                "default": true
                            },
                            "processId": {
                                "anyOf": [
                                    {
                                        "enum": [
                                            "${command:pickProcess}"
                                        ],
                                        "description": "Use process picker to select a process to attach, or Process ID as integer.",
                                        "default": "${command:pickProcess}"
                                    },
                                    {
                                        "type": "integer",
                                        "description": "ID of the local process to attach to."
                                    }
                                ]
                            }
                        }
                    }
                }
            }
        ],
        "configuration": {
            "type": "object",
            "title": "Python",
            "properties": {
                "python.diagnostics.sourceMapsEnabled": {
                    "type": "boolean",
                    "default": false,
                    "description": "Enable source map support for meaningful stack traces in error logs.",
                    "scope": "application"
                },
                "python.autoComplete.addBrackets": {
                    "type": "boolean",
                    "default": false,
                    "description": "Automatically add brackets for functions.",
                    "scope": "resource"
                },
                "python.autoComplete.extraPaths": {
                    "type": "array",
                    "default": [],
                    "description": "List of paths to libraries and the like that need to be imported by auto complete engine. E.g. when using Google App SDK, the paths are not in system path, hence need to be added into this list.",
                    "scope": "resource"
                },
                "python.autoComplete.showAdvancedMembers": {
                    "type": "boolean",
                    "default": true,
                    "description": "Controls appearance of methods with double underscores in the completion list.",
                    "scope": "resource"
                },
                "python.autoComplete.typeshedPaths": {
                    "type": "array",
                    "items": {
                        "type": "string"
                    },
                    "default": [],
                    "description": "Specifies paths to local typeshed repository clone(s) for the Python language server.",
                    "scope": "resource"
                },
                "python.autoUpdateLanguageServer": {
                    "type": "boolean",
                    "default": true,
                    "description": "Automatically update the language server.",
                    "scope": "application"
                },
                "python.experiments.enabled": {
                    "type": "boolean",
                    "default": true,
                    "description": "Enables/disables A/B tests.",
                    "scope": "application"
                },
                "python.experiments.optInto": {
                    "type": "array",
                    "default": [],
                    "items": {
                        "enum": [
                            "LS - enabled",
                            "AlwaysDisplayTestExplorer - experiment",
                            "ShowExtensionSurveyPrompt - enabled",
                            "DebugAdapterFactory - experiment",
                            "PtvsdWheels37 - experiment",
                            "Reload - experiment",
                            "AA_testing - experiment",
                            "WebHostNotebook - experiment",
                            "UseTerminalToGetActivatedEnvVars - experiment",
                            "All"
                        ]
                    },
                    "description": "List of experiment to opt into. If empty, user is assigned the default experiment groups. See https://github.com/microsoft/vscode-python/wiki/Experiments for more details.",
                    "scope": "application"
                },
                "python.experiments.optOutFrom": {
                    "type": "array",
                    "default": [],
                    "items": {
                        "enum": [
                            "LS - enabled",
                            "AlwaysDisplayTestExplorer - experiment",
                            "ShowExtensionSurveyPrompt - enabled",
                            "DebugAdapterFactory - experiment",
                            "PtvsdWheels37 - experiment",
                            "Reload - experiment",
                            "AA_testing - experiment",
                            "WebHostNotebook - experiment",
                            "UseTerminalToGetActivatedEnvVars - experiment",
                            "All"
                        ]
                    },
                    "description": "List of experiment to opt out of. If empty, user is assigned the default experiment groups. See https://github.com/microsoft/vscode-python/wiki/Experiments for more details.",
                    "scope": "application"
                },
                "python.dataScience.allowImportFromNotebook": {
                    "type": "boolean",
                    "default": true,
                    "description": "Allows a user to import a jupyter notebook into a python file anytime one is opened.",
                    "scope": "resource"
                },
                "python.dataScience.gatherRules": {
                    "type": "array",
                    "default": [
                        {
                            "objectName": "df",
                            "functionName": "head",
                            "doesNotModify": [
                                "OBJECT"
                            ]
                        },
                        {
                            "objectName": "df",
                            "functionName": "describe",
                            "doesNotModify": [
                                "OBJECT"
                            ]
                        },
                        {
                            "objectName": "df",
                            "functionName": "tail",
                            "doesNotModify": [
                                "OBJECT"
                            ]
                        },
                        {
                            "functionName": "print",
                            "doesNotModify": [
                                "ARGUMENTS"
                            ]
                        },
                        {
                            "functionName": "KMeans",
                            "doesNotModify": [
                                "ARGUMENTS"
                            ]
                        },
                        {
                            "functionName": "scatter",
                            "doesNotModify": [
                                "ARGUMENTS"
                            ]
                        },
                        {
                            "functionName": "fit",
                            "doesNotModify": [
                                "ARGUMENTS"
                            ]
                        },
                        {
                            "functionName": "sum",
                            "doesNotModify": [
                                "ARGUMENTS"
                            ]
                        },
                        {
                            "functionName": "len",
                            "doesNotModify": [
                                "ARGUMENTS"
                            ]
                        }
                    ]
                },
                "python.dataScience.askForLargeDataFrames": {
                    "type": "boolean",
                    "default": true,
                    "description": "Warn the user before trying to open really large data frames.",
                    "scope": "application"
                },
                "python.dataScience.askForKernelRestart": {
                    "type": "boolean",
                    "default": true,
                    "description": "Warn the user before restarting a kernel.",
                    "scope": "application"
                },
                "python.dataScience.enabled": {
                    "type": "boolean",
                    "default": true,
                    "description": "Enable the experimental data science features in the python extension.",
                    "scope": "resource"
                },
                "python.dataScience.exportWithOutputEnabled": {
                    "type": "boolean",
                    "default": false,
                    "description": "Enable exporting a python file into a jupyter notebook and run all cells when doing so.",
                    "scope": "resource"
                },
                "python.dataScience.jupyterLaunchTimeout": {
                    "type": "number",
                    "default": 60000,
                    "description": "Amount of time (in ms) to wait for the Jupyter Notebook server to start.",
                    "scope": "resource"
                },
                "python.dataScience.jupyterLaunchRetries": {
                    "type": "number",
                    "default": 3,
                    "description": "Number of times to attempt to connect to the Jupyter Notebook",
                    "scope": "resource"
                },
                "python.dataScience.jupyterServerURI": {
                    "type": "string",
                    "default": "local",
                    "description": "When a Notebook Editor or Interactive Window session is started, create the kernel on the specified Jupyter server. Select 'local' to create a new Jupyter server on this local machine.",
                    "scope": "resource"
                },
                "python.dataScience.jupyterCommandLineArguments": {
                    "type": "array",
                    "default": [],
                    "description": "When a Notebook Editor or Interactive Window Jupyter server is started, these arguments will be passed to it. By default this list is generated by the Python Extension.",
                    "scope": "resource"
                },
                "python.dataScience.notebookFileRoot": {
                    "type": "string",
                    "default": "${fileDirname}",
                    "description": "Set the root directory for loading files for the Python Interactive window.",
                    "scope": "resource"
                },
                "python.dataScience.searchForJupyter": {
                    "type": "boolean",
                    "default": true,
                    "description": "Search all installed Python interpreters for a Jupyter installation when starting the Python Interactive window",
                    "scope": "resource"
                },
                "python.dataScience.changeDirOnImportExport": {
                    "type": "boolean",
                    "default": false,
                    "description": "When importing or exporting a Jupyter Notebook add a directory change command to allow relative path loading to work.",
                    "scope": "resource"
                },
                "python.dataScience.useDefaultConfigForJupyter": {
                    "type": "boolean",
                    "default": true,
                    "description": "When running Jupyter locally, create a default empty Jupyter config for the Python Interactive window",
                    "scope": "resource"
                },
                "python.dataScience.jupyterInterruptTimeout": {
                    "type": "number",
                    "default": 10000,
                    "description": "Amount of time (in ms) to wait for an interrupt before asking to restart the Jupyter kernel.",
                    "scope": "resource"
                },
                "python.dataScience.allowInput": {
                    "type": "boolean",
                    "default": true,
                    "description": "Allow the inputting of python code directly into the Python Interactive window"
                },
                "python.dataScience.showCellInputCode": {
                    "type": "boolean",
                    "default": true,
                    "description": "Show cell input code.",
                    "scope": "resource"
                },
                "python.dataScience.collapseCellInputCodeByDefault": {
                    "type": "boolean",
                    "default": true,
                    "description": "Collapse cell input code by default.",
                    "scope": "resource"
                },
                "python.dataScience.maxOutputSize": {
                    "type": "number",
                    "default": 400,
                    "description": "Maximum size (in pixels) of text output in the Python Interactive window before a scrollbar appears. Set to -1 for infinity.",
                    "scope": "resource"
                },
                "python.dataScience.errorBackgroundColor": {
                    "type": "string",
                    "default": "#FFFFFF",
                    "description": "Background color (in hex) for exception messages in the Python Interactive window.",
                    "scope": "resource",
                    "deprecationMessage": "No longer necessary as the theme colors are used for error messages"
                },
                "python.dataScience.sendSelectionToInteractiveWindow": {
                    "type": "boolean",
                    "default": false,
                    "description": "Determines if selected code in a python file will go to the terminal or the Python Interactive window when hitting shift+enter",
                    "scope": "resource"
                },
                "python.dataScience.showJupyterVariableExplorer": {
                    "type": "boolean",
                    "default": true,
                    "description": "Show the variable explorer in the Python Interactive window.",
                    "deprecationMessage": "This setting no longer applies. It is ignored.",
                    "scope": "resource"
                },
                "python.dataScience.variableExplorerExclude": {
                    "type": "string",
                    "default": "module;function;builtin_function_or_method",
                    "description": "Types to exclude from showing in the Python Interactive variable explorer",
                    "scope": "resource"
                },
                "python.dataScience.codeRegularExpression": {
                    "type": "string",
                    "default": "^(#\\s*%%|#\\s*\\<codecell\\>|#\\s*In\\[\\d*?\\]|#\\s*In\\[ \\])",
                    "description": "Regular expression used to identify code cells. All code until the next match is considered part of this cell. \nDefaults to '^(#\\s*%%|#\\s*\\<codecell\\>|#\\s*In\\[\\d*?\\]|#\\s*In\\[ \\])' if left blank",
                    "scope": "resource"
                },
                "python.dataScience.defaultCellMarker": {
                    "type": "string",
                    "default": "# %%",
                    "description": "Cell marker used for delineating a cell in a python file.",
                    "scope": "resource"
                },
                "python.dataScience.markdownRegularExpression": {
                    "type": "string",
                    "default": "^(#\\s*%%\\s*\\[markdown\\]|#\\s*\\<markdowncell\\>)",
                    "description": "Regular expression used to identify markdown cells. All comments after this expression are considered part of the markdown. \nDefaults to '^(#\\s*%%\\s*\\[markdown\\]|#\\s*\\<markdowncell\\>)' if left blank",
                    "scope": "resource"
                },
                "python.dataScience.allowLiveShare": {
                    "type": "boolean",
                    "default": true,
                    "description": "Allow the Python Interactive window to be shared during a Live Share session",
                    "scope": "resource"
                },
                "python.dataScience.ignoreVscodeTheme": {
                    "type": "boolean",
                    "default": false,
                    "description": "Don't use the VS Code theme in the Python Interactive window (requires reload of VS Code). This forces the Python Interactive window to use 'Light +(default light)' and disables matplotlib defaults.",
                    "scope": "resource"
                },
                "python.dataScience.themeMatplotlibPlots": {
                    "type": "boolean",
                    "default": false,
                    "description": "In the Python Interactive window and Notebook Editor theme matplotlib outputs to match the VS Code editor theme.",
                    "scope": "resource"
                },
                "python.dataScience.liveShareConnectionTimeout": {
                    "type": "number",
                    "default": 1000,
                    "description": "Amount of time to wait for guest connections to verify they have the Python extension installed.",
                    "scope": "application"
                },
                "python.dataScience.decorateCells": {
                    "type": "boolean",
                    "default": true,
                    "description": "Draw a highlight behind the currently active cell.",
                    "scope": "resource"
                },
                "python.dataScience.enableCellCodeLens": {
                    "type": "boolean",
                    "default": true,
                    "description": "Enables code lens for 'cells' in a python file.",
                    "scope": "resource"
                },
                "python.dataScience.enableAutoMoveToNextCell": {
                    "type": "boolean",
                    "default": true,
                    "description": "Enables moving to the next cell when clicking on a 'Run Cell' code lens.",
                    "scope": "resource"
                },
                "python.dataScience.autoPreviewNotebooksInInteractivePane": {
                    "type": "boolean",
                    "deprecationMessage": "No longer supported. Notebooks open directly in their own editor now.",
                    "default": false,
                    "description": "When opening ipynb files, automatically preview the contents in the Python Interactive window.",
                    "scope": "resource"
                },
                "python.dataScience.useNotebookEditor": {
                    "type": "boolean",
                    "default": true,
                    "description": "Automatically open .ipynb files in the Notebook Editor.",
                    "scope": "resource"
                },
                "python.dataScience.allowUnauthorizedRemoteConnection": {
                    "type": "boolean",
                    "default": false,
                    "description": "Allow for connecting the Python Interactive window to a https Jupyter server that does not have valid certificates. This can be a security risk, so only use for known and trusted servers.",
                    "scope": "resource"
                },
                "python.dataScience.enablePlotViewer": {
                    "type": "boolean",
                    "default": true,
                    "description": "Modify plot output so that it can be expanded into a plot viewer window.",
                    "scope": "resource"
                },
                "python.dataScience.enableGather": {
                    "type": "boolean",
                    "default": false,
                    "description": "Enable code gather for executed cells. For a gathered cell, that cell and only the code it depends on will be exported to a new notebook.",
                    "scope": "resource"
                },
                "python.dataScience.gatherToScript": {
                    "type": "boolean",
                    "default": true,
                    "description": "Gather code to a python script rather than a notebook.",
                    "scope": "resource"
                },
                "python.dataScience.codeLenses": {
                    "type": "string",
                    "default": "python.datascience.runcell,  python.datascience.runallcellsabove, python.datascience.debugcell",
                    "description": "Set of commands to put as code lens above a cell. Defaults to 'python.datascience.runcell,  python.datascience.runallcellsabove, python.datascience.debugcell'",
                    "scope": "resource"
                },
                "python.dataScience.debugCodeLenses": {
                    "type": "string",
                    "default": "python.datascience.debugcontinue, python.datascience.debugstop, python.datascience.debugstepover",
                    "description": "Set of debug commands to put as code lens above a cell while debugging.",
                    "scope": "resource"
                },
                "python.dataScience.ptvsdDistPath": {
                    "type": "string",
                    "default": "",
                    "description": "Path to ptvsd experimental bits for debugging cells.",
                    "scope": "resource"
                },
                "python.dataScience.stopOnFirstLineWhileDebugging": {
                    "type": "boolean",
                    "default": true,
                    "description": "When debugging a cell, stop on the first line.",
                    "scope": "resource"
                },
                "python.dataScience.remoteDebuggerPort": {
                    "type": "number",
                    "default": -1,
                    "description": "When debugging a cell, open this port on the remote box. If -1 is specified, a random port between 8889 and 9000 will be attempted.",
                    "scope": "resource"
                },
                "python.dataScience.disableJupyterAutoStart": {
                    "type": "boolean",
                    "default": false,
                    "description": "When true, disables Jupyter from being automatically started for you. You must instead run a cell to start Jupyter.",
                    "scope": "resource"
                },
                "python.dataScience.textOutputLimit": {
                    "type": "number",
                    "default": 20000,
                    "description": "Limit the amount of text in Python Interactive cell text output to this value. 0 to allow any amount of characters.",
                    "scope": "resource"
                },
                "python.dataScience.colorizeInputBox": {
                    "type": "boolean",
                    "default": true,
                    "description": "Whether or not to use the theme's peek color as the background for the input box.",
                    "scope": "resource"
                },
                "python.dataScience.stopOnError": {
                    "type": "boolean",
                    "default": true,
                    "description": "Stop running cells if a cell throws an exception.",
                    "scope": "resource"
                },
                "python.dataScience.addGotoCodeLenses": {
                    "type": "boolean",
                    "default": true,
                    "description": "After running a cell, add a 'Goto' code lens on the cell. Note, disabling all code lenses disables this code lens as well.",
                    "scope": "resource"
                },
                "python.dataScience.variableQueries": {
                    "type": "array",
                    "description": "Language to query mapping for returning the list of active variables in a Jupyter kernel. Used by the Variable Explorer in both the Interactive Window and Notebooks. Example: \n'[\n{\n   \"language\": \"python\",\n   \"query\": \"%who_ls\",\n  \"parseExpr\": \"'(\\\\w+)'\"\n}\n]'",
                    "scope": "machine",
                    "examples": [
                        [
                            {
                                "language": "python",
                                "query": "_rwho_ls = %who_ls\\nprint(_rwho_ls)",
                                "parseExpr": "'(\\w+)'"
                            },
                            {
                                "language": "julia",
                                "query": "whos",
                                "parseExpr": "'(\\w+)'"
                            }
                        ]
                    ]
                },
                "python.disableInstallationCheck": {
                    "type": "boolean",
                    "default": false,
                    "description": "Whether to check if Python is installed (also warn when using the macOS-installed Python).",
                    "scope": "resource"
                },
                "python.envFile": {
                    "type": "string",
                    "description": "Absolute path to a file containing environment variable definitions.",
                    "default": "${workspaceFolder}/.env",
                    "scope": "resource"
                },
                "python.formatting.autopep8Args": {
                    "type": "array",
                    "description": "Arguments passed in. Each argument is a separate item in the array.",
                    "default": [],
                    "items": {
                        "type": "string"
                    },
                    "scope": "resource"
                },
                "python.formatting.autopep8Path": {
                    "type": "string",
                    "default": "autopep8",
                    "description": "Path to autopep8, you can use a custom version of autopep8 by modifying this setting to include the full path.",
                    "scope": "resource"
                },
                "python.formatting.provider": {
                    "type": "string",
                    "default": "autopep8",
                    "description": "Provider for formatting. Possible options include 'autopep8', 'black', and 'yapf'.",
                    "enum": [
                        "autopep8",
                        "black",
                        "yapf",
                        "none"
                    ],
                    "scope": "resource"
                },
                "python.formatting.blackArgs": {
                    "type": "array",
                    "description": "Arguments passed in. Each argument is a separate item in the array.",
                    "default": [],
                    "items": {
                        "type": "string"
                    },
                    "scope": "resource"
                },
                "python.formatting.blackPath": {
                    "type": "string",
                    "default": "black",
                    "description": "Path to Black, you can use a custom version of Black by modifying this setting to include the full path.",
                    "scope": "resource"
                },
                "python.formatting.yapfArgs": {
                    "type": "array",
                    "description": "Arguments passed in. Each argument is a separate item in the array.",
                    "default": [],
                    "items": {
                        "type": "string"
                    },
                    "scope": "resource"
                },
                "python.formatting.yapfPath": {
                    "type": "string",
                    "default": "yapf",
                    "description": "Path to yapf, you can use a custom version of yapf by modifying this setting to include the full path.",
                    "scope": "resource"
                },
                "python.globalModuleInstallation": {
                    "type": "boolean",
                    "default": false,
                    "description": "Whether to install Python modules globally when not using an environment.",
                    "scope": "resource"
                },
                "python.jediEnabled": {
                    "type": "boolean",
                    "default": true,
                    "description": "Enables Jedi as IntelliSense engine instead of Microsoft Python Analysis Engine.",
                    "scope": "resource"
                },
                "python.jediMemoryLimit": {
                    "type": "number",
                    "default": 0,
                    "description": "Memory limit for the Jedi completion engine in megabytes. Zero (default) means 1024 MB. -1 means unlimited (disable memory limit check)",
                    "scope": "resource"
                },
                "python.jediPath": {
                    "type": "string",
                    "default": "",
                    "description": "Path to directory containing the Jedi library (this path will contain the 'Jedi' sub directory).",
                    "scope": "resource"
                },
                "python.languageServer": {
                    "type": "string",
                    "enum": [
                        "Jedi",
                        "Microsoft",
                        "None"
                    ],
                    "default": "Microsoft",
                    "description": "Defines type of the language server.",
                    "scope": "resource"
                },
                "python.analysis.openFilesOnly": {
                    "type": "boolean",
                    "default": true,
                    "description": "Only show errors and warnings for open files rather than for the entire workspace.",
                    "scope": "resource"
                },
                "python.analysis.diagnosticPublishDelay": {
                    "type": "integer",
                    "default": 1000,
                    "description": "Delay before diagnostic messages are transferred to the problems list (in milliseconds).",
                    "scope": "resource"
                },
                "python.analysis.errors": {
                    "type": "array",
                    "default": [],
                    "items": {
                        "type": "string"
                    },
                    "description": "List of diagnostics messages to be shown as errors.",
                    "scope": "resource"
                },
                "python.analysis.warnings": {
                    "type": "array",
                    "default": [],
                    "items": {
                        "type": "string"
                    },
                    "description": "List of diagnostics messages to be shown as warnings.",
                    "scope": "resource"
                },
                "python.analysis.information": {
                    "type": "array",
                    "default": [],
                    "items": {
                        "type": "string"
                    },
                    "description": "List of diagnostics messages to be shown as information.",
                    "scope": "resource"
                },
                "python.analysis.disabled": {
                    "type": "array",
                    "default": [],
                    "items": {
                        "type": "string"
                    },
                    "description": "List of suppressed diagnostic messages.",
                    "scope": "resource"
                },
                "python.analysis.typeshedPaths": {
                    "type": "array",
                    "default": [],
                    "items": {
                        "type": "string"
                    },
                    "description": "Paths to Typeshed stub folders. Default is Typeshed installed with the language server. Change requires restart.",
                    "scope": "resource"
                },
                "python.analysis.cacheFolderPath": {
                    "type": "string",
                    "description": "Path to a writable folder where analyzer can cache its data. Change requires restart.",
                    "scope": "resource"
                },
                "python.analysis.memory.keepLibraryAst": {
                    "type": "boolean",
                    "default": false,
                    "description": "Allows code analysis to keep parser trees in memory. Increases memory consumption but may improve performance with large library analysis.",
                    "scope": "resource"
                },
                "python.analysis.memory.keepLibraryLocalVariables": {
                    "type": "boolean",
                    "default": false,
                    "description": "Allows code analysis to keep library function local variables. Allows code navigation in Python libraries function bodies. Increases memory consumption.",
                    "scope": "resource"
                },
                "python.analysis.logLevel": {
                    "type": "string",
                    "enum": [
                        "Error",
                        "Warning",
                        "Information",
                        "Trace"
                    ],
                    "default": "Error",
                    "description": "Defines type of log messages language server writes into the output window.",
                    "scope": "resource"
                },
                "python.analysis.symbolsHierarchyDepthLimit": {
                    "type": "integer",
                    "default": 10,
                    "description": "Limits depth of the symbol tree in the document outline.",
                    "scope": "resource"
                },
                "python.analysis.cachingLevel": {
                    "type": "string",
                    "enum": [
                        "Default",
                        "None",
                        "System",
                        "Library"
                    ],
                    "default": "Default",
                    "description": "Defines which types of modules get their analysis cached.",
                    "scope": "resource"
                },
                "python.linting.enabled": {
                    "type": "boolean",
                    "default": true,
                    "description": "Whether to lint Python files.",
                    "scope": "resource"
                },
                "python.linting.flake8Args": {
                    "type": "array",
                    "description": "Arguments passed in. Each argument is a separate item in the array.",
                    "default": [],
                    "items": {
                        "type": "string"
                    },
                    "scope": "resource"
                },
                "python.linting.flake8CategorySeverity.E": {
                    "type": "string",
                    "default": "Error",
                    "description": "Severity of Flake8 message type 'E'.",
                    "enum": [
                        "Hint",
                        "Error",
                        "Information",
                        "Warning"
                    ],
                    "scope": "resource"
                },
                "python.linting.flake8CategorySeverity.F": {
                    "type": "string",
                    "default": "Error",
                    "description": "Severity of Flake8 message type 'F'.",
                    "enum": [
                        "Hint",
                        "Error",
                        "Information",
                        "Warning"
                    ],
                    "scope": "resource"
                },
                "python.linting.flake8CategorySeverity.W": {
                    "type": "string",
                    "default": "Warning",
                    "description": "Severity of Flake8 message type 'W'.",
                    "enum": [
                        "Hint",
                        "Error",
                        "Information",
                        "Warning"
                    ],
                    "scope": "resource"
                },
                "python.linting.flake8Enabled": {
                    "type": "boolean",
                    "default": false,
                    "description": "Whether to lint Python files using flake8",
                    "scope": "resource"
                },
                "python.linting.flake8Path": {
                    "type": "string",
                    "default": "flake8",
                    "description": "Path to flake8, you can use a custom version of flake8 by modifying this setting to include the full path.",
                    "scope": "resource"
                },
                "python.linting.ignorePatterns": {
                    "type": "array",
                    "description": "Patterns used to exclude files or folders from being linted.",
                    "default": [
                        ".vscode/*.py",
                        "**/site-packages/**/*.py"
                    ],
                    "items": {
                        "type": "string"
                    },
                    "scope": "resource"
                },
                "python.linting.lintOnSave": {
                    "type": "boolean",
                    "default": true,
                    "description": "Whether to lint Python files when saved.",
                    "scope": "resource"
                },
                "python.linting.maxNumberOfProblems": {
                    "type": "number",
                    "default": 100,
                    "description": "Controls the maximum number of problems produced by the server.",
                    "scope": "resource"
                },
                "python.linting.banditArgs": {
                    "type": "array",
                    "description": "Arguments passed in. Each argument is a separate item in the array.",
                    "default": [],
                    "items": {
                        "type": "string"
                    },
                    "scope": "resource"
                },
                "python.linting.banditEnabled": {
                    "type": "boolean",
                    "default": false,
                    "description": "Whether to lint Python files using bandit.",
                    "scope": "resource"
                },
                "python.linting.banditPath": {
                    "type": "string",
                    "default": "bandit",
                    "description": "Path to bandit, you can use a custom version of bandit by modifying this setting to include the full path.",
                    "scope": "resource"
                },
                "python.linting.mypyArgs": {
                    "type": "array",
                    "description": "Arguments passed in. Each argument is a separate item in the array.",
                    "default": [
                        "--ignore-missing-imports",
                        "--follow-imports=silent",
                        "--show-column-numbers"
                    ],
                    "items": {
                        "type": "string"
                    },
                    "scope": "resource"
                },
                "python.linting.mypyCategorySeverity.error": {
                    "type": "string",
                    "default": "Error",
                    "description": "Severity of Mypy message type 'Error'.",
                    "enum": [
                        "Hint",
                        "Error",
                        "Information",
                        "Warning"
                    ],
                    "scope": "resource"
                },
                "python.linting.mypyCategorySeverity.note": {
                    "type": "string",
                    "default": "Information",
                    "description": "Severity of Mypy message type 'Note'.",
                    "enum": [
                        "Hint",
                        "Error",
                        "Information",
                        "Warning"
                    ],
                    "scope": "resource"
                },
                "python.linting.mypyEnabled": {
                    "type": "boolean",
                    "default": false,
                    "description": "Whether to lint Python files using mypy.",
                    "scope": "resource"
                },
                "python.linting.mypyPath": {
                    "type": "string",
                    "default": "mypy",
                    "description": "Path to mypy, you can use a custom version of mypy by modifying this setting to include the full path.",
                    "scope": "resource"
                },
                "python.linting.pycodestyleArgs": {
                    "type": "array",
                    "description": "Arguments passed in. Each argument is a separate item in the array.",
                    "default": [],
                    "items": {
                        "type": "string"
                    },
                    "scope": "resource"
                },
                "python.linting.pycodestyleCategorySeverity.E": {
                    "type": "string",
                    "default": "Error",
                    "description": "Severity of pycodestyle message type 'E'.",
                    "enum": [
                        "Hint",
                        "Error",
                        "Information",
                        "Warning"
                    ],
                    "scope": "resource"
                },
                "python.linting.pycodestyleCategorySeverity.W": {
                    "type": "string",
                    "default": "Warning",
                    "description": "Severity of pycodestyle message type 'W'.",
                    "enum": [
                        "Hint",
                        "Error",
                        "Information",
                        "Warning"
                    ],
                    "scope": "resource"
                },
                "python.linting.pycodestyleEnabled": {
                    "type": "boolean",
                    "default": false,
                    "description": "Whether to lint Python files using pycodestyle",
                    "scope": "resource"
                },
                "python.linting.pycodestylePath": {
                    "type": "string",
                    "default": "pycodestyle",
                    "description": "Path to pycodestyle, you can use a custom version of pycodestyle by modifying this setting to include the full path.",
                    "scope": "resource"
                },
                "python.linting.prospectorArgs": {
                    "type": "array",
                    "description": "Arguments passed in. Each argument is a separate item in the array.",
                    "default": [],
                    "items": {
                        "type": "string"
                    },
                    "scope": "resource"
                },
                "python.linting.prospectorEnabled": {
                    "type": "boolean",
                    "default": false,
                    "description": "Whether to lint Python files using prospector.",
                    "scope": "resource"
                },
                "python.linting.prospectorPath": {
                    "type": "string",
                    "default": "prospector",
                    "description": "Path to Prospector, you can use a custom version of prospector by modifying this setting to include the full path.",
                    "scope": "resource"
                },
                "python.linting.pydocstyleArgs": {
                    "type": "array",
                    "description": "Arguments passed in. Each argument is a separate item in the array.",
                    "default": [],
                    "items": {
                        "type": "string"
                    },
                    "scope": "resource"
                },
                "python.linting.pydocstyleEnabled": {
                    "type": "boolean",
                    "default": false,
                    "description": "Whether to lint Python files using pydocstyle",
                    "scope": "resource"
                },
                "python.linting.pydocstylePath": {
                    "type": "string",
                    "default": "pydocstyle",
                    "description": "Path to pydocstyle, you can use a custom version of pydocstyle by modifying this setting to include the full path.",
                    "scope": "resource"
                },
                "python.linting.pylamaArgs": {
                    "type": "array",
                    "description": "Arguments passed in. Each argument is a separate item in the array.",
                    "default": [],
                    "items": {
                        "type": "string"
                    },
                    "scope": "resource"
                },
                "python.linting.pylamaEnabled": {
                    "type": "boolean",
                    "default": false,
                    "description": "Whether to lint Python files using pylama.",
                    "scope": "resource"
                },
                "python.linting.pylamaPath": {
                    "type": "string",
                    "default": "pylama",
                    "description": "Path to pylama, you can use a custom version of pylama by modifying this setting to include the full path.",
                    "scope": "resource"
                },
                "python.linting.pylintArgs": {
                    "type": "array",
                    "description": "Arguments passed in. Each argument is a separate item in the array.",
                    "default": [],
                    "items": {
                        "type": "string"
                    },
                    "scope": "resource"
                },
                "python.linting.pylintCategorySeverity.convention": {
                    "type": "string",
                    "default": "Information",
                    "description": "Severity of Pylint message type 'Convention/C'.",
                    "enum": [
                        "Hint",
                        "Error",
                        "Information",
                        "Warning"
                    ],
                    "scope": "resource"
                },
                "python.linting.pylintCategorySeverity.error": {
                    "type": "string",
                    "default": "Error",
                    "description": "Severity of Pylint message type 'Error/E'.",
                    "enum": [
                        "Hint",
                        "Error",
                        "Information",
                        "Warning"
                    ],
                    "scope": "resource"
                },
                "python.linting.pylintCategorySeverity.fatal": {
                    "type": "string",
                    "default": "Error",
                    "description": "Severity of Pylint message type 'Fatal/F'.",
                    "enum": [
                        "Hint",
                        "Error",
                        "Information",
                        "Warning"
                    ],
                    "scope": "resource"
                },
                "python.linting.pylintCategorySeverity.refactor": {
                    "type": "string",
                    "default": "Hint",
                    "description": "Severity of Pylint message type 'Refactor/R'.",
                    "enum": [
                        "Hint",
                        "Error",
                        "Information",
                        "Warning"
                    ],
                    "scope": "resource"
                },
                "python.linting.pylintCategorySeverity.warning": {
                    "type": "string",
                    "default": "Warning",
                    "description": "Severity of Pylint message type 'Warning/W'.",
                    "enum": [
                        "Hint",
                        "Error",
                        "Information",
                        "Warning"
                    ],
                    "scope": "resource"
                },
                "python.linting.pylintEnabled": {
                    "type": "boolean",
                    "default": true,
                    "description": "Whether to lint Python files using pylint.",
                    "scope": "resource"
                },
                "python.linting.pylintPath": {
                    "type": "string",
                    "default": "pylint",
                    "description": "Path to Pylint, you can use a custom version of pylint by modifying this setting to include the full path.",
                    "scope": "resource"
                },
                "python.linting.pylintUseMinimalCheckers": {
                    "type": "boolean",
                    "default": true,
                    "description": "Whether to run Pylint with minimal set of rules.",
                    "scope": "resource"
                },
                "python.pythonPath": {
                    "type": "string",
                    "default": "python",
                    "description": "Path to Python, you can use a custom version of Python by modifying this setting to include the full path.",
                    "scope": "resource"
                },
                "python.condaPath": {
                    "type": "string",
                    "default": "",
                    "description": "Path to the conda executable to use for activation (version 4.4+).",
                    "scope": "resource"
                },
                "python.pipenvPath": {
                    "type": "string",
                    "default": "pipenv",
                    "description": "Path to the pipenv executable to use for activation.",
                    "scope": "resource"
                },
                "python.poetryPath": {
                    "type": "string",
                    "default": "poetry",
                    "description": "Path to the poetry executable.",
                    "scope": "resource"
                },
                "python.sortImports.args": {
                    "type": "array",
                    "description": "Arguments passed in. Each argument is a separate item in the array.",
                    "default": [],
                    "items": {
                        "type": "string"
                    },
                    "scope": "resource"
                },
                "python.sortImports.path": {
                    "type": "string",
                    "description": "Path to isort script, default using inner version",
                    "default": "",
                    "scope": "resource"
                },
                "python.terminal.activateEnvironment": {
                    "type": "boolean",
                    "default": true,
                    "description": "Activate Python Environment in Terminal created using the Extension.",
                    "scope": "resource"
                },
                "python.terminal.executeInFileDir": {
                    "type": "boolean",
                    "default": false,
                    "description": "When executing a file in the terminal, whether to use execute in the file's directory, instead of the current open folder.",
                    "scope": "resource"
                },
                "python.terminal.launchArgs": {
                    "type": "array",
                    "default": [],
                    "description": "Python launch arguments to use when executing a file in the terminal.",
                    "scope": "resource"
                },
                "python.terminal.activateEnvInCurrentTerminal": {
                    "type": "boolean",
                    "default": false,
                    "description": "Activate Python Environment in the current Terminal on load of the Extension.",
                    "scope": "resource"
                },
                "python.testing.cwd": {
                    "type": "string",
                    "default": null,
                    "description": "Optional working directory for tests.",
                    "scope": "resource"
                },
                "python.testing.debugPort": {
                    "type": "number",
                    "default": 3000,
                    "description": "Port number used for debugging of tests.",
                    "scope": "resource"
                },
                "python.testing.nosetestArgs": {
                    "type": "array",
                    "description": "Arguments passed in. Each argument is a separate item in the array.",
                    "default": [],
                    "items": {
                        "type": "string"
                    },
                    "scope": "resource"
                },
                "python.testing.nosetestsEnabled": {
                    "type": "boolean",
                    "default": false,
                    "description": "Enable testing using nosetests.",
                    "scope": "resource"
                },
                "python.testing.nosetestPath": {
                    "type": "string",
                    "default": "nosetests",
                    "description": "Path to nosetests, you can use a custom version of nosetests by modifying this setting to include the full path.",
                    "scope": "resource"
                },
                "python.testing.promptToConfigure": {
                    "type": "boolean",
                    "default": true,
                    "description": "Prompt to configure a test framework if potential tests directories are discovered.",
                    "scope": "resource"
                },
                "python.testing.pytestArgs": {
                    "type": "array",
                    "description": "Arguments passed in. Each argument is a separate item in the array.",
                    "default": [],
                    "items": {
                        "type": "string"
                    },
                    "scope": "resource"
                },
                "python.testing.pytestEnabled": {
                    "type": "boolean",
                    "default": false,
                    "description": "Enable testing using pytest.",
                    "scope": "resource"
                },
                "python.testing.pytestPath": {
                    "type": "string",
                    "default": "pytest",
                    "description": "Path to pytest (pytest), you can use a custom version of pytest by modifying this setting to include the full path.",
                    "scope": "resource"
                },
                "python.testing.unittestArgs": {
                    "type": "array",
                    "description": "Arguments passed in. Each argument is a separate item in the array.",
                    "default": [
                        "-v",
                        "-s",
                        ".",
                        "-p",
                        "*test*.py"
                    ],
                    "items": {
                        "type": "string"
                    },
                    "scope": "resource"
                },
                "python.testing.unittestEnabled": {
                    "type": "boolean",
                    "default": false,
                    "description": "Enable testing using unittest.",
                    "scope": "resource"
                },
                "python.testing.autoTestDiscoverOnSaveEnabled": {
                    "type": "boolean",
                    "default": true,
                    "description": "Enable auto run test discovery when saving a test file.",
                    "scope": "resource"
                },
                "python.venvFolders": {
                    "type": "array",
                    "default": [],
                    "description": "Folders in your home directory to look into for virtual environments (supports pyenv, direnv and virtualenvwrapper by default).",
                    "scope": "resource",
                    "items": {
                        "type": "string"
                    }
                },
                "python.venvPath": {
                    "type": "string",
                    "default": "",
                    "description": "Path to folder with a list of Virtual Environments (e.g. ~/.pyenv, ~/Envs, ~/.virtualenvs).",
                    "scope": "resource"
                },
                "python.workspaceSymbols.ctagsPath": {
                    "type": "string",
                    "default": "ctags",
                    "description": "Fully qualified path to the ctags executable (else leave as ctags, assuming it is in current path).",
                    "scope": "resource"
                },
                "python.workspaceSymbols.enabled": {
                    "type": "boolean",
                    "default": false,
                    "description": "Set to 'true' to enable ctags to provide Workspace Symbols.",
                    "scope": "resource"
                },
                "python.workspaceSymbols.exclusionPatterns": {
                    "type": "array",
                    "default": [
                        "**/site-packages/**"
                    ],
                    "items": {
                        "type": "string"
                    },
                    "description": "Pattern used to exclude files and folders from ctags See http://ctags.sourceforge.net/ctags.html.",
                    "scope": "resource"
                },
                "python.workspaceSymbols.rebuildOnFileSave": {
                    "type": "boolean",
                    "default": true,
                    "description": "Whether to re-build the tags file on when changes made to python files are saved.",
                    "scope": "resource"
                },
                "python.workspaceSymbols.rebuildOnStart": {
                    "type": "boolean",
                    "default": true,
                    "description": "Whether to re-build the tags file on start (defaults to true).",
                    "scope": "resource"
                },
                "python.workspaceSymbols.tagFilePath": {
                    "type": "string",
                    "default": "${workspaceFolder}/.vscode/tags",
                    "description": "Fully qualified path to tag file (exuberant ctag file), used to provide workspace symbols.",
                    "scope": "resource"
                },
                "python.dataScience.magicCommandsAsComments": {
                    "type": "boolean",
                    "default": false,
                    "description": "Uncomment shell assignments (#!), line magic (#!%) and cell magic (#!%%) when parsing code cells.",
                    "scope": "resource"
                },
                "python.dataScience.runMagicCommands": {
                    "type": "string",
                    "default": "",
                    "deprecationMessage": "This setting has been deprecated in favor of 'runStartupCommands'.",
                    "description": "A series of Python instructions or iPython magic commands separated by '\\n' that will be executed when the interactive window loads.",
                    "scope": "resource"
                },
                "python.dataScience.runStartupCommands": {
                    "type": "string",
                    "default": "",
                    "description": "A series of Python instructions or iPython magic commands separated by '\\n' that will be executed when the interactive window loads. For instance, set this to '%load_ext autoreload\\n%autoreload 2' to automatically reload changes made to imported files without having to restart the interactive session.",
                    "scope": "resource"
                },
                "python.dataScience.debugJustMyCode": {
                    "type": "boolean",
                    "default": true,
                    "description": "When debugging, debug just my code.",
                    "scope": "resource"
                },
                "python.insidersChannel": {
                    "type": "string",
                    "default": "off",
                    "description": "Set to \"weekly\" or \"daily\" to automatically download and install the latest Insiders builds of the python extension, which include upcoming features and bug fixes.",
                    "enum": [
                        "off",
                        "weekly",
                        "daily"
                    ],
                    "scope": "application"
                }
            }
        },
        "languages": [
            {
                "id": "pip-requirements",
                "aliases": [
                    "pip requirements",
                    "requirements.txt"
                ],
                "filenames": [
                    "requirements.txt",
                    "constraints.txt",
                    "requirements.in"
                ],
                "filenamePatterns": [
                    "*-requirements.txt",
                    "requirements-*.txt",
                    "constraints-*.txt",
                    "*-constraints.txt",
                    "*-requirements.in",
                    "requirements-*.in"
                ],
                "configuration": "./languages/pip-requirements.json"
            },
            {
                "id": "yaml",
                "filenames": [
                    ".condarc"
                ]
            },
            {
                "id": "toml",
                "filenames": [
                    "poetry.lock",
                    "Pipfile"
                ]
            },
            {
                "id": "json",
                "filenames": [
                    "Pipfile.lock"
                ]
            },
            {
                "id": "ini",
                "filenames": [
                    ".flake8"
                ]
            },
            {
                "id": "jinja",
                "extensions": [
                    ".jinja2",
                    ".j2"
                ],
                "aliases": [
                    "Jinja"
                ]
            },
            {
                "id": "jupyter",
                "aliases": [
                    "Jupyter",
                    "Notebook"
                ],
                "extensions": [
                    ".ipynb"
                ]
            }
        ],
        "grammars": [
            {
                "language": "pip-requirements",
                "scopeName": "source.pip-requirements",
                "path": "./syntaxes/pip-requirements.tmLanguage.json"
            }
        ],
        "jsonValidation": [
            {
                "fileMatch": ".condarc",
                "url": "./schemas/condarc.json"
            },
            {
                "fileMatch": "environment.yml",
                "url": "./schemas/conda-environment.json"
            },
            {
                "fileMatch": "meta.yaml",
                "url": "./schemas/conda-meta.json"
            }
        ],
        "yamlValidation": [
            {
                "fileMatch": ".condarc",
                "url": "./schemas/condarc.json"
            },
            {
                "fileMatch": "environment.yml",
                "url": "./schemas/conda-environment.json"
            },
            {
                "fileMatch": "meta.yaml",
                "url": "./schemas/conda-meta.json"
            }
        ],
        "views": {
            "test": [
                {
                    "id": "python_tests",
                    "name": "Python",
                    "when": "testsDiscovered"
                }
            ]
        },
        "webviewEditors": [
            {
                "viewType": "NativeEditorProvider.ipynb",
                "displayName": "Jupyter Notebook",
                "selector": [
                    {
                        "filenamePattern": "*.ipynb"
                    }
                ]
            }
        ]
    },
    "scripts": {
        "package": "gulp clean && gulp prePublishBundle && vsce package -o ms-python-insiders.vsix",
        "compile": "tsc -watch -p ./",
        "compile-webviews-watch": "cross-env NODE_OPTIONS=--max_old_space_size=9096 webpack --config ./build/webpack/webpack.datascience-ui.config.js --watch",
        "checkDependencies": "gulp checkDependencies",
        "postinstall": "node ./build/ci/postInstall.js",
        "test": "node ./out/test/standardTest.js && node ./out/test/multiRootTest.js",
        "test:unittests": "mocha --opts ./build/.mocha.unittests.js.opts",
        "test:unittests:cover": "nyc --no-clean --nycrc-path build/.nycrc mocha --opts ./build/.mocha.unittests.ts.opts",
        "test:functional": "mocha --require source-map-support/register --opts ./build/.mocha.functional.opts",
        "test:functional:cover": "npm run test:functional",
        "test:cover:report": "nyc --nycrc-path build/.nycrc  report --reporter=text --reporter=html --reporter=text-summary --reporter=cobertura",
        "testDebugger": "node ./out/test/testBootstrap.js ./out/test/debuggerTest.js",
        "testSingleWorkspace": "node ./out/test/testBootstrap.js ./out/test/standardTest.js",
        "testMultiWorkspace": "node ./out/test/testBootstrap.js ./out/test/multiRootTest.js",
        "testPerformance": "node ./out/test/testBootstrap.js ./out/test/performanceTest.js",
        "testSmoke": "node ./out/test/smokeTest.js",
        "lint-staged": "node gulpfile.js",
        "lint": "tslint src/**/*.ts -t verbose",
        "clean": "gulp clean",
        "updateBuildNumber": "gulp updateBuildNumber",
        "verifyBundle": "gulp verifyBundle",
        "webpack": "webpack"
    },
    "dependencies": {
        "@jupyterlab/coreutils": "^3.1.0",
        "@jupyterlab/services": "^4.2.0",
        "@koa/cors": "^3.0.0",
        "@loadable/component": "^5.12.0",
        "@msrvida/python-program-analysis": "^0.4.1",
        "ansi-regex": "^4.1.0",
        "arch": "^2.1.0",
        "azure-storage": "^2.10.3",
        "detect-indent": "^6.0.0",
        "diff-match-patch": "^1.0.0",
        "fast-deep-equal": "^2.0.1",
        "fs-extra": "^4.0.3",
        "fuzzy": "^0.1.3",
        "get-port": "^3.2.0",
        "glob": "^7.1.2",
        "hash.js": "^1.1.7",
        "iconv-lite": "^0.4.21",
        "inversify": "^4.11.1",
        "jsonc-parser": "^2.0.3",
        "koa": "^2.11.0",
        "koa-compress": "^3.0.0",
        "koa-logger": "^3.2.1",
        "line-by-line": "^0.1.6",
        "lodash": "^4.17.15",
        "md5": "^2.2.1",
        "minimatch": "^3.0.4",
        "named-js-regexp": "^1.3.3",
        "node-fetch": "^1.0.0",
        "node-stream-zip": "^1.6.0",
        "onigasm": "^2.2.2",
        "pdfkit": "^0.10.0",
        "pidusage": "^1.2.0",
        "portfinder": "^1.0.25",
        "reflect-metadata": "^0.1.12",
        "request": "^2.87.0",
        "request-progress": "^3.0.0",
        "rxjs": "^5.5.9",
        "semver": "^5.5.0",
        "stack-trace": "0.0.10",
        "string-argv": "^0.3.1",
        "strip-ansi": "^5.2.0",
        "sudo-prompt": "^8.2.0",
        "svg-to-pdfkit": "^0.1.7",
        "tmp": "^0.0.29",
        "tree-kill": "^1.2.2",
        "typescript-char": "^0.0.0",
        "uint64be": "^1.0.1",
        "unicode": "^10.0.0",
        "untildify": "^3.0.2",
        "vscode-debugadapter": "^1.28.0",
        "vscode-debugprotocol": "^1.28.0",
        "vscode-extension-telemetry": "0.1.0",
        "vscode-jsonrpc": "^4.0.0",
        "vscode-languageclient": "^5.2.1",
        "vscode-languageserver": "^5.2.1",
        "vscode-languageserver-protocol": "^3.14.1",
        "vsls": "^0.3.1291",
        "winreg": "^1.2.4",
        "winston": "^3.2.1",
        "ws": "^6.0.0",
        "xml2js": "^0.4.19"
    },
    "devDependencies": {
        "@babel/cli": "^7.4.4",
        "@babel/core": "^7.4.4",
        "@babel/plugin-transform-runtime": "^7.4.4",
        "@babel/polyfill": "^7.4.4",
        "@babel/preset-env": "^7.1.0",
        "@babel/preset-react": "^7.0.0",
        "@babel/register": "^7.4.4",
        "@blueprintjs/select": "^3.11.2",
        "@enonic/fnv-plus": "^1.3.0",
        "@istanbuljs/nyc-config-typescript": "^0.1.3",
        "@nteract/plotly": "^1.48.3",
        "@nteract/transform-dataresource": "^4.3.5",
        "@nteract/transform-geojson": "^3.2.3",
        "@nteract/transform-model-debug": "^3.2.3",
        "@nteract/transform-plotly": "^6.0.0",
        "@nteract/transform-vega": "^6.0.3",
        "@nteract/transforms": "^4.4.4",
        "@testing-library/react": "^9.4.0",
        "@types/ansi-regex": "^4.0.0",
        "@types/chai": "^4.1.2",
        "@types/chai-arrays": "^1.0.2",
        "@types/chai-as-promised": "^7.1.0",
        "@types/copy-webpack-plugin": "^4.4.2",
        "@types/dedent": "^0.7.0",
        "@types/del": "^3.0.0",
        "@types/diff-match-patch": "^1.0.32",
        "@types/download": "^6.2.2",
        "@types/enzyme": "^3.1.14",
        "@types/enzyme-adapter-react-16": "^1.0.3",
        "@types/event-stream": "^3.3.33",
        "@types/fs-extra": "^5.0.1",
        "@types/get-port": "^3.2.0",
        "@types/glob": "^5.0.35",
        "@types/html-webpack-plugin": "^3.2.0",
        "@types/iconv-lite": "^0.0.1",
        "@types/jquery": "^1.10.35",
        "@types/jsdom": "^11.12.0",
        "@types/koa": "^2.11.0",
        "@types/koa-compress": "^2.0.9",
        "@types/koa-logger": "^3.1.1",
        "@types/koa__cors": "^2.2.3",
        "@types/loadable__component": "^5.10.0",
        "@types/loader-utils": "^1.1.3",
        "@types/lodash": "^4.14.104",
        "@types/md5": "^2.1.32",
        "@types/memoize-one": "^4.1.1",
        "@types/mocha": "^5.2.7",
        "@types/nock": "^10.0.3",
        "@types/node": "^10.14.18",
        "@types/node-fetch": "^2.3.4",
        "@types/pdfkit": "^0.7.36",
        "@types/promisify-node": "^0.4.0",
        "@types/react": "^16.4.14",
        "@types/react-dom": "^16.0.8",
        "@types/react-json-tree": "^0.6.8",
        "@types/react-redux": "^7.1.5",
        "@types/react-virtualized": "^9.21.2",
        "@types/redux-logger": "^3.0.7",
        "@types/request": "^2.47.0",
        "@types/semver": "^5.5.0",
        "@types/shortid": "^0.0.29",
        "@types/sinon": "^7.5.1",
        "@types/stack-trace": "0.0.29",
        "@types/temp": "^0.8.32",
        "@types/tmp": "0.0.33",
        "@types/untildify": "^3.0.0",
        "@types/uuid": "^3.4.3",
        "@types/vscode": "^1.42.0",
        "@types/webpack-bundle-analyzer": "^2.13.0",
        "@types/winreg": "^1.2.30",
        "@types/ws": "^6.0.1",
        "@types/xml2js": "^0.4.2",
        "ansi-to-html": "^0.6.7",
        "awesome-typescript-loader": "^5.2.1",
        "babel-loader": "^8.0.3",
        "babel-plugin-inline-json-import": "^0.3.1",
        "babel-plugin-transform-runtime": "^6.23.0",
        "babel-polyfill": "^6.26.0",
        "bootstrap": "^4.3.1",
        "bootstrap-less": "^3.3.8",
        "brfs": "^2.0.2",
        "canvas": "^2.6.0",
        "chai": "^4.1.2",
        "chai-arrays": "^2.0.0",
        "chai-as-promised": "^7.1.1",
        "chai-http": "^4.3.0",
        "codecov": "^3.6.5",
        "colors": "^1.2.1",
        "copy-webpack-plugin": "^4.6.0",
        "cross-env": "^6.0.3",
        "cross-spawn": "^6.0.5",
        "css-loader": "^1.0.1",
        "dedent": "^0.7.0",
        "del": "^3.0.0",
        "download": "^7.0.0",
        "enzyme": "^3.7.0",
        "enzyme-adapter-react-16": "^1.6.0",
        "eslint-config-prettier": "^6.9.0",
        "eslint-plugin-prettier": "^3.1.2",
        "event-stream": "3.3.4",
        "expose-loader": "^0.7.5",
        "extract-zip": "^1.6.7",
        "fast-xml-parser": "^3.16.0",
        "filemanager-webpack-plugin": "^2.0.5",
        "flat": "^4.0.0",
        "gulp": "^4.0.0",
        "gulp-azure-storage": "^0.9.0",
        "gulp-chmod": "^2.0.0",
        "gulp-filter": "^5.1.0",
        "gulp-gunzip": "^1.1.0",
        "gulp-rename": "^1.4.0",
        "gulp-sourcemaps": "^2.6.4",
        "gulp-typescript": "^4.0.1",
        "gulp-untar": "0.0.8",
        "gulp-vinyl-zip": "^2.1.2",
        "html-webpack-plugin": "^3.2.0",
        "husky": "^1.1.2",
        "immutable": "^4.0.0-rc.12",
        "jsdom": "^15.0.0",
        "less": "^3.9.0",
        "less-loader": "^5.0.0",
        "less-plugin-inline-urls": "^1.2.0",
        "loader-utils": "^1.1.0",
        "lolex": "^5.1.2",
        "memoize-one": "^5.1.1",
        "mocha": "^6.1.4",
        "mocha-junit-reporter": "^1.17.0",
        "mocha-multi-reporters": "^1.1.7",
        "monaco-editor": "0.18.1",
        "monaco-editor-textmate": "^2.2.1",
        "monaco-editor-webpack-plugin": "^1.7.0",
        "monaco-textmate": "^3.0.1",
        "nock": "^10.0.6",
        "node-has-native-dependencies": "^1.0.2",
        "node-html-parser": "^1.1.13",
        "nyc": "^15.0.0",
        "prettier": "^1.19.1",
        "range-inclusive": "^1.0.2",
        "raw-loader": "^0.5.1",
        "react": "^16.5.2",
        "react-data-grid": "^6.0.2-0",
        "react-dev-utils": "^5.0.2",
        "react-dom": "^16.5.2",
        "react-json-tree": "^0.11.0",
        "react-redux": "^7.1.1",
        "react-svg-pan-zoom": "^3.1.0",
        "react-svgmt": "^1.1.8",
        "react-virtualized": "^9.21.1",
        "redux": "^4.0.4",
        "redux-logger": "^3.0.6",
        "relative": "^3.0.2",
        "rewiremock": "^3.13.0",
        "sass-loader": "^7.1.0",
        "serialize-javascript": "^2.1.2",
        "shortid": "^2.2.8",
        "sinon": "^8.0.1",
        "slickgrid": "^2.4.17",
        "source-map-support": "^0.5.12",
        "style-loader": "^0.23.1",
        "styled-jsx": "^3.1.0",
        "svg-inline-loader": "^0.8.0",
        "svg-inline-react": "^3.1.0",
        "terser-webpack-plugin": "^2.3.2",
        "transform-loader": "^0.2.4",
        "ts-loader": "^5.3.0",
        "ts-mockito": "^2.3.1",
        "ts-node": "^8.3.0",
        "tsconfig-paths-webpack-plugin": "^3.2.0",
        "tslint": "^5.20.1",
        "tslint-config-prettier": "^1.18.0",
        "tslint-eslint-rules": "^5.1.0",
        "tslint-microsoft-contrib": "^5.0.3",
        "tslint-plugin-prettier": "^2.1.0",
        "typed-react-markdown": "^0.1.0",
        "typemoq": "^2.1.0",
        "typescript": "^3.7.2",
        "typescript-formatter": "^7.1.0",
        "unicode-properties": "1.1.0",
        "url-loader": "^1.1.2",
        "uuid": "^3.3.2",
        "vinyl-fs": "^3.0.3",
        "vsce": "^1.59.0",
        "vscode-debugadapter-testsupport": "^1.27.0",
        "vscode-test": "^1.2.3",
        "webpack": "^4.33.0",
        "webpack-bundle-analyzer": "^3.6.0",
        "webpack-cli": "^3.1.2",
        "webpack-fix-default-import-plugin": "^1.0.3",
        "webpack-merge": "^4.1.4",
        "webpack-node-externals": "^1.7.2",
        "webpack-require-from": "^1.8.0",
        "why-is-node-running": "^2.0.3",
        "wtfnode": "^0.8.0",
        "yargs": "^12.0.2"
    },
    "__metadata": {
        "id": "f1f59ae4-9318-4f3c-a9b5-81b2eaa5f8a5",
        "publisherDisplayName": "Microsoft",
        "publisherId": "998b010b-e2af-44a5-a6cd-0b5fd3b9b6f8"
    }
}<|MERGE_RESOLUTION|>--- conflicted
+++ resolved
@@ -83,13 +83,9 @@
         "onCommand:python.datascience.exportfileasnotebook",
         "onCommand:python.datascience.exportfileandoutputasnotebook",
         "onCommand:python.datascience.selectJupyterInterpreter",
-<<<<<<< HEAD
-        "onCommand:python.enableSourceMapSupport",
-        "onWebviewEditor:NativeEditorProvider.ipynb"
-=======
+        "onWebviewEditor:NativeEditorProvider.ipynb",
         "onCommand:python.datascience.selectjupytercommandline",
         "onCommand:python.enableSourceMapSupport"
->>>>>>> bd9615ac
     ],
     "main": "./out/client/extension",
     "contributes": {
