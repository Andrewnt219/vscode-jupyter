name: Pull Request

on:
  pull_request:
    branches:
      - main
  check_run:
    types: [rerequested, requested_action]

env:
  NODE_VERSION: 12.15.0
  PYTHON_VERSION: 3.8
  MOCHA_REPORTER_JUNIT: true # Use the mocha-multi-reporters and send output to both console (spec) and JUnit (mocha-junit-reporter). Also enables a reporter which exits the process running the tests if it haven't already.
  CACHE_NPM_DEPS: cache-npm
  CACHE_OUT_DIRECTORY: cache-out-directory
  CACHE_PIP_DEPS: cache-pip
  # Key for the cache created at the end of the the 'Cache ./pythonFiles/lib/python' step.
  CACHE_PYTHONFILES: cache-pvsc-pythonFiles
  ARTIFACT_NAME_VSIX: ms-ai-tools-jupyter-insiders-vsix
  VSIX_NAME: ms-ai-tools-jupyter-insiders.vsix
  COVERAGE_REPORTS: tests-coverage-reports
  VSC_PYTHON_FORCE_LOGGING: true # Enable this to turn on console output for the logger
  TEST_RESULTS_DIRECTORY: .
  CI_PYTHON_PATH: python
  VSCODE_PYTHON_ROLLING: 1

jobs:
  build-vsix:
    name: Build VSIX
    runs-on: ubuntu-latest
    if: github.repository == 'microsoft/vscode-jupyter'
    steps:
      - name: Checkout
        uses: actions/checkout@v2

      - name: Use Node ${{env.NODE_VERSION}}
        uses: actions/setup-node@v2.1.1
        with:
          node-version: ${{env.NODE_VERSION}}

      # Caching of npm packages (https://github.com/actions/cache/blob/main/examples.md#node---npm)
      - name: Cache npm on linux/mac
        uses: actions/cache@v2
        if: matrix.os != 'windows-latest'
        with:
          path: ~/.npm
          key: ${{ runner.os }}-node-${{ hashFiles('**/package-lock.json') }}
          restore-keys: |
            ${{ runner.os }}-node-

      - name: Get npm cache directory
        if: matrix.os == 'windows-latest'
        id: npm-cache
        run: |
          echo "::set-output name=dir::$(npm config get cache)"
      - name: Cache npm on windows
        uses: actions/cache@v2
        if: matrix.os == 'windows-latest'
        with:
          path: ${{ steps.npm-cache.outputs.dir }}
          key: ${{ runner.os }}-node-${{ hashFiles('**/package-lock.json') }}
          restore-keys: |
            ${{ runner.os }}-node-

      - name: Build VSIX
        uses: ./.github/actions/build-vsix
        id: build-vsix

      - name: Rename VSIX
        if: steps.build-vsix.outputs.path != env.VSIX_NAME
        run: mv ${{ steps.build-vsix.outputs.path }} ${{ env.VSIX_NAME }}

      - uses: actions/upload-artifact@v2
        with:
          name: ${{env.ARTIFACT_NAME_VSIX}}
          path: ${{env.VSIX_NAME}}

  lint:
    name: Lint
    runs-on: ubuntu-latest
    if: github.repository == 'microsoft/vscode-jupyter'
    steps:
      - name: Checkout
        uses: actions/checkout@v2

      - name: Cache pip files
        uses: actions/cache@v2
        with:
          path: ~/.cache/pip
          key: ${{runner.os}}-${{env.CACHE_PIP_DEPS}}-${{env.PYTHON_VERSION}}

      - name: Cache npm files
        uses: actions/cache@v2
        with:
          path: ~/.npm
          key: ${{runner.os}}-${{env.CACHE_NPM_DEPS}}-${{hashFiles('package-lock.json')}}

      - name: Install dependencies (npm ci)
        run: npm ci --prefer-offline

      - name: Run linting on TypeScript code
        run: npx tslint --project tsconfig.json

      - name: Run prettier on TypeScript code
        run: npx prettier 'src/**/*.ts*' --check

      - name: Run prettier on JavaScript code
        run: npx prettier 'build/**/*.js' --check

      - name: Use Python ${{env.PYTHON_VERSION}}
        uses: actions/setup-python@v2
        with:
          python-version: ${{env.PYTHON_VERSION}}

      - name: Run Black on Python code
        run: |
          python -m pip install -U black
          python -m black . --check
        working-directory: pythonFiles

      - name: Run gulp prePublishNonBundle
        run: npx gulp prePublishNonBundle

      - name: Cache the out/ directory
        uses: actions/cache@v2
        with:
          path: ./out
          key: ${{runner.os}}-${{env.CACHE_OUT_DIRECTORY}}-${{hashFiles('src/**')}}

      - name: Check dependencies
        run: npm run checkDependencies

  ts_tests:
    name: Type Script Tests
    runs-on: ${{ matrix.os }}
    if: github.repository == 'microsoft/vscode-jupyter'
    strategy:
      fail-fast: false
      matrix:
        # We're not running CI on macOS for now because it's one less matrix entry to lower the number of runners used,
        # macOS runners are expensive, and we assume that Ubuntu is enough to cover the UNIX case.
        os: [ubuntu-latest, windows-latest]
        test-suite: [ts-unit]
    steps:
      - name: Checkout
        uses: actions/checkout@v2

      - name: Use Node ${{env.NODE_VERSION}}
        uses: actions/setup-node@v2.1.1
        with:
          node-version: ${{env.NODE_VERSION}}

      # Caching of npm packages (https://github.com/actions/cache/blob/main/examples.md#node---npm)
      - name: Cache npm on linux/mac
        uses: actions/cache@v2
        if: matrix.os != 'windows-latest'
        with:
          path: ~/.npm
          key: ${{ runner.os }}-node-${{ hashFiles('**/package-lock.json') }}
          restore-keys: |
            ${{ runner.os }}-node-

      - name: Get npm cache directory
        if: matrix.os == 'windows-latest'
        id: npm-cache
        run: |
          echo "::set-output name=dir::$(npm config get cache)"
      - name: Cache npm on windows
        uses: actions/cache@v2
        if: matrix.os == 'windows-latest'
        with:
          path: ${{ steps.npm-cache.outputs.dir }}
          key: ${{ runner.os }}-node-${{ hashFiles('**/package-lock.json') }}
          restore-keys: |
            ${{ runner.os }}-node-

      - name: Cache compiled TS files
        # Use an id for this step so that its cache-hit output can be accessed and checked in the next step.
        id: out-cache
        uses: actions/cache@v2
        with:
          path: ./out
          key: ${{runner.os}}-${{env.CACHE_OUT_DIRECTORY}}-${{hashFiles('src/**')}}

      - name: Install dependencies (npm ci)
        run: npm ci --prefer-offline

      - name: Compile if not cached
        run: npx gulp prePublishNonBundle
        if: steps.out-cache.outputs.cache-hit == false

      - name: Run TypeScript unit tests
        run: npm run test:unittests:cover

  tests:
    name: Tests (with Python)
    # The value of runs-on is the OS of the current job (specified in the strategy matrix below) instead of being hardcoded.
    runs-on: ${{ matrix.os }}
    if: github.repository == 'microsoft/vscode-jupyter'
    strategy:
      fail-fast: false
      matrix:
        # We're not running CI on macOS for now because it's one less matrix entry to lower the number of runners used,
        # macOS runners are expensive, and we assume that Ubuntu is enough to cover the UNIX case.
        os: [ubuntu-latest]
        # python: [3.6, 3.7, 3.8]
        python: [3.8]
        test-suite: [python-unit, functional]
    steps:
      - name: Checkout
        uses: actions/checkout@v2

      - name: Use Python ${{matrix.python}}
        uses: actions/setup-python@v2
        with:
          python-version: ${{matrix.python}}

      - name: Upgrade pip
        run: python -m pip install -U pip

      - name: Use Node ${{env.NODE_VERSION}}
        uses: actions/setup-node@v2.1.1
        with:
          node-version: ${{env.NODE_VERSION}}

      # Start caching

      # Cache Python Dependencies.
      # Caching (https://github.com/actions/cache/blob/main/examples.md#python---pip
      - name: Cache pip on linux
        uses: actions/cache@v2
        # if: startsWith(runner.os, 'Linux')
        if: startsWith(matrix.test-suite, 'functional') && matrix.os == 'ubuntu-latest'
        with:
          path: ~/.cache/pip
          key: ${{ runner.os }}-pip-${{env.PYTHON_VERSION}}-${{ hashFiles('requirements.txt') }}-${{hashFiles('build/debugger-install-requirements.txt')}}-${{hashFiles('test-requirements.txt')}}-${{hashFiles('ipython-test-requirements.txt')}}-${{hashFiles('functional-test-requirements.txt')}}-${{hashFiles('conda-functional-requirements.txt')}}
          restore-keys: |
            ${{ runner.os }}-pip-${{env.PYTHON_VERSION}}-

      - name: Cache pip on mac
        uses: actions/cache@v2
        if: startsWith(matrix.test-suite, 'functional')  && matrix.os == 'macos-latest'
        with:
          path: ~/Library/Caches/pip
          key: ${{ runner.os }}-pip-${{env.PYTHON_VERSION}}-${{ hashFiles('requirements.txt') }}-${{hashFiles('build/debugger-install-requirements.txt')}}-${{hashFiles('test-requirements.txt')}}-${{hashFiles('ipython-test-requirements.txt')}}-${{hashFiles('functional-test-requirements.txt')}}-${{hashFiles('conda-functional-requirements.txt')}}
          restore-keys: |
            ${{ runner.os }}-pip-${{env.PYTHON_VERSION}}-

      - name: Cache pip on windows
        uses: actions/cache@v2
        # if: startsWith(runner.os, 'Windows')
        if: startsWith(matrix.test-suite, 'functional')  && matrix.os == 'windows-latest'
        with:
          path: ~\AppData\Local\pip\Cache
          key: ${{ runner.os }}-pip-${{env.PYTHON_VERSION}}-${{ hashFiles('requirements.txt') }}-${{hashFiles('build/debugger-install-requirements.txt')}}-${{hashFiles('test-requirements.txt')}}-${{hashFiles('ipython-test-requirements.txt')}}-${{hashFiles('functional-test-requirements.txt')}}-${{hashFiles('conda-functional-requirements.txt')}}
          restore-keys: |
            ${{ runner.os }}-pip-${{env.PYTHON_VERSION}}-

      # Caching of npm packages (https://github.com/actions/cache/blob/main/examples.md#node---npm)
      - name: Cache npm on linux/mac
        uses: actions/cache@v2
        if: matrix.os != 'windows-latest'
        with:
          path: ~/.npm
          key: ${{ runner.os }}-node-${{ hashFiles('**/package-lock.json') }}
          restore-keys: |
            ${{ runner.os }}-node-

      - name: Get npm cache directory
        if: matrix.os == 'windows-latest'
        id: npm-cache
        run: |
          echo "::set-output name=dir::$(npm config get cache)"
      - name: Cache npm on windows
        uses: actions/cache@v2
        if: matrix.os == 'windows-latest'
        with:
          path: ${{ steps.npm-cache.outputs.dir }}
          key: ${{ runner.os }}-node-${{ hashFiles('**/package-lock.json') }}
          restore-keys: |
            ${{ runner.os }}-node-

      - name: Cache compiled TS files
        # Use an id for this step so that its cache-hit output can be accessed and checked in the next step.
        id: out-cache
        uses: actions/cache@v2
        with:
          path: ./out
          key: ${{runner.os}}-${{env.CACHE_OUT_DIRECTORY}}-${{hashFiles('src/**')}}

      # For faster/better builds of sdists.
      - run: python -m pip install wheel
        if: startsWith(matrix.test-suite, 'functional')
        shell: bash

      # debugpy  & Jedi LS is not shipped, only installed for local tests.
      # In production, we get debugpy & LS from python extension.
      - name: Install functional test requirements
        #   python -m pip --disable-pip-version-check install -t ./pythonFiles/lib/python --no-cache-dir --implementation py --no-deps --upgrade -r requirements.txt
        #   python -m pip --disable-pip-version-check install -r build/debugger-install-requirements.txt
        #   python ./pythonFiles/install_debugpy.py
        run: |
          python -m pip install numpy
<<<<<<< HEAD
          python -m pip install --upgrade -r ./build/functional-test-requirements.txt
          python -m pip install --upgrade -r ./build/conda-functional-requirements.txt
        if: matrix.test-suite == 'functional'
=======
          python -m pip install --upgrade -r build/test-requirements.txt
          python -m pip install --upgrade -r ./build/ipython-test-requirements.txt
>>>>>>> 723e9157

      - name: Install dependencies (npm ci)
        run: npm ci --prefer-offline

      - name: Compile if not cached
        run: npx gulp prePublishNonBundle
        if: steps.out-cache.outputs.cache-hit == false

      #   # Upload unit test coverage reports for later use in the "reports" job.
      #   - name: Upload unit test coverage reports
      #     uses: actions/upload-artifact@v1
      #     with:
      #       name: ${{runner.os}}-${{env.COVERAGE_REPORTS}}
      #       path: .nyc_output
      #     if: matrix.test-suite == 'ts-unit' && startsWith(matrix.python, 3.)

      # Run the Python and IPython tests in our codebase.
      - name: Run Python and IPython unit tests
        run: |
          python pythonFiles/tests/run_all.py
          python -m IPython pythonFiles/tests/run_all.py
        if: matrix.test-suite == 'python-unit'

      - name: Run single-workspace tests
        env:
          CI_PYTHON_VERSION: ${{matrix.python}}
        uses: GabrielBB/xvfb-action@v1.4
        with:
          run: npm run testSingleWorkspace
        if: matrix.test-suite == 'single-workspace'

      - name: Run functional tests
        run: npm run test:functional
        if: matrix.test-suite == 'functional'

      - name: Run functional tests with Jupyter
        run: npm run test:functional
        env:
          VSCODE_PYTHON_ROLLING: 1
          VSC_PYTHON_FORCE_LOGGING: 1
        if: matrix.test-suite == 'functional-with-jupyter'
#   smoke-tests:
#     name: Smoke tests
#     # The value of runs-on is the OS of the current job (specified in the strategy matrix below) instead of being hardcoded.
#     runs-on: ${{ matrix.os }}
#     if: github.repository == 'microsoft/vscode-jupyter'
#     needs: [build-vsix]
#     strategy:
#       fail-fast: false
#       matrix:
#         # We're not running CI on macOS for now because it's one less matrix entry to lower the number of runners used,
#         # macOS runners are expensive, and we assume that Ubuntu is enough to cover the UNIX case.
#         os: [ubuntu-latest, windows-latest]
#         python: [3.8]
#     steps:
#       # Need the source to have the tests available.
#       - name: Checkout
#         uses: actions/checkout@v2

#       - name: Cache pip files
#         uses: actions/cache@v2
#         with:
#           path: ~/.cache/pip
#           key: ${{runner.os}}-${{env.CACHE_PIP_DEPS}}-${{env.PYTHON_VERSION}}

#       - name: Cache npm files
#         uses: actions/cache@v2
#         with:
#           path: ~/.npm
#           key: ${{runner.os}}-${{env.CACHE_NPM_DEPS}}-${{hashFiles('package-lock.json')}}

#       - name: Use Python ${{matrix.python}}
#         uses: actions/setup-python@v2
#         with:
#           python-version: ${{matrix.python}}

#       - name: Install dependencies (npm ci)
#         run: npm ci --prefer-offline

#       - name: pip install ipython requirements
#         run: |
#           python -m pip install numpy
#           python -m pip install --upgrade -r ./build/ipython-test-requirements.txt

#       - name: pip install jupyter
#         run: |
#           python -m pip install --upgrade jupyter

#       # Save time by reusing bits from the VSIX.
#       - name: Download VSIX
#         uses: actions/download-artifact@v2
#         with:
#           name: ${{env.ARTIFACT_NAME_VSIX}}

#       # Compile the test files.
#       - name: Prepare for smoke tests
#         run: npx tsc -p ./
#         shell: bash

#       - name: Set CI_PYTHON_PATH and CI_DISABLE_AUTO_SELECTION
#         run: |
#           echo "::set-env name=CI_PYTHON_PATH::python"
#           echo "::set-env name=CI_DISABLE_AUTO_SELECTION::1"
#         shell: bash

#       - name: Run smoke tests
#         env:
#           DISPLAY: 10
#         uses: GabrielBB/xvfb-action@v1.4
#         with:
#           run: node --no-force-async-hooks-checks ./out/test/smokeTest.js

#   coverage:
#     name: Coverage reports upload
#     runs-on: ubuntu-latest
#     if: github.repository == 'microsoft/vscode-jupyter'
#     needs: [tests, smoke-tests]
#     steps:
#       - name: Checkout
#         uses: actions/checkout@v2

#       - name: Cache npm files
#         uses: actions/cache@v2
#         with:
#           path: ~/.npm
#           key: ${{runner.os}}-${{env.CACHE_NPM_DEPS}}-${{hashFiles('package-lock.json')}}

#       - name: Install dependencies (npm ci)
#         run: npm ci --prefer-offline

#       # It isn't possible to specify a regex for artifact names, so we have to download each artifact manually.
#       # The name pattern is ${{runner.os}}-${{env.COVERAGE_REPORTS}}, and possible values for runner.os are `Linux`, `Windows`, or `macOS`.
#       # See https://help.github.com/en/actions/reference/contexts-and-expression-syntax-for-github-actions#runner-context
#       - name: Download Ubuntu test coverage artifacts
#         uses: actions/download-artifact@v1
#         with:
#           name: Linux-${{env.COVERAGE_REPORTS}}

#       - name: Extract Ubuntu coverage artifacts to ./nyc_output
#         run: |
#           mkdir .nyc_output
#           mv Linux-${{env.COVERAGE_REPORTS}}/* .nyc_output
#           rm -r Linux-${{env.COVERAGE_REPORTS}}

#       - name: Generate coverage reports
#         run: npm run test:cover:report
#         continue-on-error: true

#       - name: Upload coverage to codecov
#         uses: codecov/codecov-action@v1
#         with:
#           token: ${{ secrets.CODECOV_TOKEN }}
#           file: ./coverage/cobertura-coverage.xml

#   upload:
#     name: Upload VSIX to Azure Blob Storage
#     runs-on: ubuntu-latest
#     if: github.repository == 'microsoft/vscode-jupyter'
#     needs: [tests, smoke-tests, build-vsix]
#     env:
#       BLOB_CONTAINER_NAME: extension-builds
#       BLOB_NAME: ms-ai-tools-jupyter-gha-insiders.vsix # So named to avoid clobbering Azure Pipelines upload.

#     steps:
#       - name: Download VSIX
#         uses: actions/download-artifact@v2
#         with:
#           name: ${{ env.ARTIFACT_NAME_VSIX }}

#       - name: Azure Login
#         uses: azure/login@v1
#         with:
#           creds: ${{ secrets.AZURE_CREDENTIALS }}

#       - name: Upload to Blob Storage
#         run: az storage blob upload --file ${{ env.VSIX_NAME }} --account-name pvsc --container-name ${{ env.BLOB_CONTAINER_NAME }} --name ${{ env.BLOB_NAME }} --auth-mode login

#       - name: Get URL to uploaded VSIX
#         run: az storage blob url --account-name pvsc --container-name ${{ env.BLOB_CONTAINER_NAME }} --name ${{ env.BLOB_NAME }} --auth-mode login<|MERGE_RESOLUTION|>--- conflicted
+++ resolved
@@ -301,14 +301,8 @@
         #   python ./pythonFiles/install_debugpy.py
         run: |
           python -m pip install numpy
-<<<<<<< HEAD
-          python -m pip install --upgrade -r ./build/functional-test-requirements.txt
-          python -m pip install --upgrade -r ./build/conda-functional-requirements.txt
-        if: matrix.test-suite == 'functional'
-=======
           python -m pip install --upgrade -r build/test-requirements.txt
           python -m pip install --upgrade -r ./build/ipython-test-requirements.txt
->>>>>>> 723e9157
 
       - name: Install dependencies (npm ci)
         run: npm ci --prefer-offline
